use crate::common::cursor::ReadCursor;
use crate::common::frame::{FrameFormatter, FrameHeader};
use crate::common::function::FunctionCode;
use crate::common::traits::{Loggable, Parse, Serialize};
use crate::decode::PduDecodeLevel;
use crate::error::RequestError;
use crate::exception::ExceptionCode;
use crate::server::handler::RequestHandler;
use crate::server::response::{BitWriter, RegisterWriter};
use crate::server::task::SessionAuthentication;
use crate::server::*;
use crate::types::*;

pub(crate) enum Request<'a> {
    ReadCoils(ReadBitsRange),
    ReadDiscreteInputs(ReadBitsRange),
    ReadHoldingRegisters(ReadRegistersRange),
    ReadInputRegisters(ReadRegistersRange),
    WriteSingleCoil(Indexed<bool>),
    WriteSingleRegister(Indexed<u16>),
    WriteMultipleCoils(WriteCoils<'a>),
    WriteMultipleRegisters(WriteRegisters<'a>),
}

impl<'a> Request<'a> {
    pub(crate) fn get_function(&self) -> FunctionCode {
        match self {
            Request::ReadCoils(_) => FunctionCode::ReadCoils,
            Request::ReadDiscreteInputs(_) => FunctionCode::ReadDiscreteInputs,
            Request::ReadHoldingRegisters(_) => FunctionCode::ReadHoldingRegisters,
            Request::ReadInputRegisters(_) => FunctionCode::ReadInputRegisters,
            Request::WriteSingleCoil(_) => FunctionCode::WriteSingleCoil,
            Request::WriteSingleRegister(_) => FunctionCode::WriteSingleRegister,
            Request::WriteMultipleCoils(_) => FunctionCode::WriteMultipleCoils,
            Request::WriteMultipleRegisters(_) => FunctionCode::WriteMultipleRegisters,
        }
    }

    pub(crate) fn get_reply<'b, T, F>(
        &self,
        header: FrameHeader,
        handler: &mut T,
        auth: &SessionAuthentication,
        writer: &'b mut F,
        level: PduDecodeLevel,
    ) -> Result<&'b [u8], RequestError>
    where
        T: RequestHandler,
        F: FrameFormatter,
    {
        fn serialize_result<'a, T, F, FnAuth, FnResult>(
            function: FunctionCode,
            header: FrameHeader,
            writer: &'a mut F,
            auth: &SessionAuthentication,
            auth_fn: FnAuth,
            result: FnResult,
            level: PduDecodeLevel,
        ) -> Result<&'a [u8], RequestError>
        where
            T: Serialize + Loggable,
            F: FrameFormatter,
            FnAuth: FnOnce(&dyn AuthorizationHandler, &str) -> AuthorizationResult,
            FnResult: FnOnce() -> Result<T, ExceptionCode>,
        {
            // Check authorization
            if let SessionAuthentication::Authenticated(handler, role) = auth {
<<<<<<< HEAD
                let handler = handler.lock().unwrap();
=======
>>>>>>> ffbf6de9
                match auth_fn(handler.as_ref(), role) {
                    AuthorizationResult::Authorized => {
                        tracing::debug!("request authorized for \"{}\"", role)
                    }
                    AuthorizationResult::NotAuthorized => {
                        tracing::warn!("request not authorized for \"{}\"", role);
                        return writer.exception(
                            header,
                            function,
                            ExceptionCode::IllegalFunction,
                            level,
                        );
                    }
                }
            }

            // Generate the result
            let result = result();

            // Serialize the result or the exception
            // Note: the `data` in `Ok(data)` might be something that generate the data as it is written
            // (e.g. `BitWriter`). If this fails during the serialization, it is abandonned and an
            // exception is written instead. This is all handled inside `FrameFormatter::format`.
            match result {
                Ok(data) => writer.format(header, function, &data, level),
                Err(ex) => writer.exception(header, function, ex, level),
            }
        }

        let function = self.get_function();
        match self {
            Request::ReadCoils(range) => serialize_result(
                function,
                header,
                writer,
                auth,
<<<<<<< HEAD
                |handler, role| handler.read_coils(header.unit_id, range.inner, role),
                || Ok(BitWriter::new(range, |index| handler.read_coil(index))),
=======
                |handler, role| {
                    handler.read_coils(header.destination.into_unit_id(), range.inner, role)
                },
                || Ok(BitWriter::new(*range, |index| handler.read_coil(index))),
>>>>>>> ffbf6de9
                level,
            ),
            Request::ReadDiscreteInputs(range) => serialize_result(
                function,
                header,
                writer,
                auth,
<<<<<<< HEAD
                |handler, role| handler.read_discrete_inputs(header.unit_id, range.inner, role),
                || {
                    Ok(BitWriter::new(range, |index| {
=======
                |handler, role| {
                    handler.read_discrete_inputs(
                        header.destination.into_unit_id(),
                        range.inner,
                        role,
                    )
                },
                || {
                    Ok(BitWriter::new(*range, |index| {
>>>>>>> ffbf6de9
                        handler.read_discrete_input(index)
                    }))
                },
                level,
            ),
            Request::ReadHoldingRegisters(range) => serialize_result(
                function,
                header,
                writer,
                auth,
<<<<<<< HEAD
                |handler, role| handler.read_holding_registers(header.unit_id, range.inner, role),
                || {
                    Ok(RegisterWriter::new(range, |index| {
=======
                |handler, role| {
                    handler.read_holding_registers(
                        header.destination.into_unit_id(),
                        range.inner,
                        role,
                    )
                },
                || {
                    Ok(RegisterWriter::new(*range, |index| {
>>>>>>> ffbf6de9
                        handler.read_holding_register(index)
                    }))
                },
                level,
            ),
            Request::ReadInputRegisters(range) => serialize_result(
                function,
                header,
                writer,
                auth,
<<<<<<< HEAD
                |handler, role| handler.read_input_registers(header.unit_id, range.inner, role),
                || {
                    Ok(RegisterWriter::new(range, |index| {
=======
                |handler, role| {
                    handler.read_input_registers(
                        header.destination.into_unit_id(),
                        range.inner,
                        role,
                    )
                },
                || {
                    Ok(RegisterWriter::new(*range, |index| {
>>>>>>> ffbf6de9
                        handler.read_input_register(index)
                    }))
                },
                level,
            ),
            Request::WriteSingleCoil(request) => serialize_result(
                function,
                header,
                writer,
                auth,
<<<<<<< HEAD
                |handler, role| handler.write_single_coil(header.unit_id, request.index, role),
                || handler.write_single_coil(request).map(|_| request),
=======
                |handler, role| {
                    handler.write_single_coil(
                        header.destination.into_unit_id(),
                        request.index,
                        role,
                    )
                },
                || handler.write_single_coil(*request).map(|_| *request),
>>>>>>> ffbf6de9
                level,
            ),
            Request::WriteSingleRegister(request) => serialize_result(
                function,
                header,
                writer,
                auth,
<<<<<<< HEAD
                |handler, role| handler.write_single_register(header.unit_id, request.index, role),
                || handler.write_single_register(request).map(|_| request),
=======
                |handler, role| {
                    handler.write_single_register(
                        header.destination.into_unit_id(),
                        request.index,
                        role,
                    )
                },
                || handler.write_single_register(*request).map(|_| *request),
>>>>>>> ffbf6de9
                level,
            ),
            Request::WriteMultipleCoils(items) => serialize_result(
                function,
                header,
                writer,
                auth,
<<<<<<< HEAD
                |handler, role| handler.write_multiple_coils(header.unit_id, items.range, role),
                || handler.write_multiple_coils(items).map(|_| items.range),
=======
                |handler, role| {
                    handler.write_multiple_coils(
                        header.destination.into_unit_id(),
                        items.range,
                        role,
                    )
                },
                || handler.write_multiple_coils(*items).map(|_| items.range),
>>>>>>> ffbf6de9
                level,
            ),
            Request::WriteMultipleRegisters(items) => serialize_result(
                function,
                header,
                writer,
                auth,
<<<<<<< HEAD
                |handler, role| handler.write_multiple_registers(header.unit_id, items.range, role),
                || handler.write_multiple_registers(items).map(|_| items.range),
=======
                |handler, role| {
                    handler.write_multiple_registers(
                        header.destination.into_unit_id(),
                        items.range,
                        role,
                    )
                },
                || {
                    handler
                        .write_multiple_registers(*items)
                        .map(|_| items.range)
                },
>>>>>>> ffbf6de9
                level,
            ),
        }
    }

    pub(crate) fn parse(
        function: FunctionCode,
        cursor: &'a mut ReadCursor,
    ) -> Result<Self, RequestError> {
        match function {
            FunctionCode::ReadCoils => {
                let x = Request::ReadCoils(AddressRange::parse(cursor)?.of_read_bits()?);
                cursor.expect_empty()?;
                Ok(x)
            }
            FunctionCode::ReadDiscreteInputs => {
                let x = Request::ReadDiscreteInputs(AddressRange::parse(cursor)?.of_read_bits()?);
                cursor.expect_empty()?;
                Ok(x)
            }
            FunctionCode::ReadHoldingRegisters => {
                let x = Request::ReadHoldingRegisters(
                    AddressRange::parse(cursor)?.of_read_registers()?,
                );
                cursor.expect_empty()?;
                Ok(x)
            }
            FunctionCode::ReadInputRegisters => {
                let x =
                    Request::ReadInputRegisters(AddressRange::parse(cursor)?.of_read_registers()?);
                cursor.expect_empty()?;
                Ok(x)
            }
            FunctionCode::WriteSingleCoil => {
                let x = Request::WriteSingleCoil(Indexed::<bool>::parse(cursor)?);
                cursor.expect_empty()?;
                Ok(x)
            }
            FunctionCode::WriteSingleRegister => {
                let x = Request::WriteSingleRegister(Indexed::<u16>::parse(cursor)?);
                cursor.expect_empty()?;
                Ok(x)
            }
            FunctionCode::WriteMultipleCoils => {
                let range = AddressRange::parse(cursor)?;
                // don't care about the count, validated b/c all bytes are consumed
                cursor.read_u8()?;
                Ok(Request::WriteMultipleCoils(WriteCoils::new(
                    range,
                    BitIterator::parse_all(range, cursor)?,
                )))
            }
            FunctionCode::WriteMultipleRegisters => {
                let range = AddressRange::parse(cursor)?;
                // don't care about the count, validated b/c all bytes are consumed
                cursor.read_u8()?;
                Ok(Request::WriteMultipleRegisters(WriteRegisters::new(
                    range,
                    RegisterIterator::parse_all(range, cursor)?,
                )))
            }
        }
    }
}

pub(crate) struct RequestDisplay<'a, 'b> {
    request: &'a Request<'b>,
    level: PduDecodeLevel,
}

impl<'a, 'b> RequestDisplay<'a, 'b> {
    pub(crate) fn new(level: PduDecodeLevel, request: &'a Request<'b>) -> Self {
        Self { request, level }
    }
}

impl std::fmt::Display for RequestDisplay<'_, '_> {
    fn fmt(&self, f: &mut std::fmt::Formatter<'_>) -> std::fmt::Result {
        write!(f, "{}", self.request.get_function())?;

        if self.level.data_headers() {
            match self.request {
                Request::ReadCoils(range) => {
                    write!(f, " {}", range.get())?;
                }
                Request::ReadDiscreteInputs(range) => {
                    write!(f, " {}", range.get())?;
                }
                Request::ReadHoldingRegisters(range) => {
                    write!(f, " {}", range.get())?;
                }
                Request::ReadInputRegisters(range) => {
                    write!(f, " {}", range.get())?;
                }
                Request::WriteSingleCoil(request) => {
                    write!(f, " {}", request)?;
                }
                Request::WriteSingleRegister(request) => {
                    write!(f, " {}", request)?;
                }
                Request::WriteMultipleCoils(items) => {
                    write!(
                        f,
                        " {}",
                        BitIteratorDisplay::new(self.level, &items.iterator)
                    )?;
                }
                Request::WriteMultipleRegisters(items) => {
                    write!(
                        f,
                        " {}",
                        RegisterIteratorDisplay::new(self.level, &items.iterator)
                    )?;
                }
            }
        }

        Ok(())
    }
}

#[cfg(test)]
mod tests {
    mod coils {
        use crate::common::cursor::ReadCursor;

        use super::super::*;
        use crate::error::AduParseError;
        use crate::types::Indexed;

        #[test]
        fn fails_when_too_few_bytes_for_coil_byte_count() {
            let mut cursor = ReadCursor::new(&[0x00, 0x01, 0x00, 0x08, 0x00]);
            let err = Request::parse(FunctionCode::WriteMultipleCoils, &mut cursor)
                .err()
                .unwrap();
            assert_eq!(err, AduParseError::InsufficientBytes.into());
        }

        #[test]
        fn fails_when_too_many_bytes_for_coil_byte_count() {
            let mut cursor = ReadCursor::new(&[0x00, 0x01, 0x00, 0x08, 0x02]);
            let err = Request::parse(FunctionCode::WriteMultipleCoils, &mut cursor)
                .err()
                .unwrap();
            assert_eq!(err, AduParseError::InsufficientBytes.into());
        }

        #[test]
        fn fails_when_specified_byte_count_not_present() {
            let mut cursor = ReadCursor::new(&[0x00, 0x01, 0x00, 0x08, 0x01]);
            let err = Request::parse(FunctionCode::WriteMultipleCoils, &mut cursor)
                .err()
                .unwrap();
            assert_eq!(err, AduParseError::InsufficientBytes.into());
        }

        #[test]
        fn fails_when_too_many_bytes_present() {
            let mut cursor = ReadCursor::new(&[0x00, 0x01, 0x00, 0x08, 0x01, 0xFF, 0xFF]);
            let err = Request::parse(FunctionCode::WriteMultipleCoils, &mut cursor)
                .err()
                .unwrap();
            assert_eq!(err, AduParseError::TrailingBytes(1).into());
        }

        #[test]
        fn can_parse_coils() {
            let mut cursor = ReadCursor::new(&[0x00, 0x01, 0x00, 0x03, 0x01, 0x05]);
            let coils = match Request::parse(FunctionCode::WriteMultipleCoils, &mut cursor).unwrap()
            {
                Request::WriteMultipleCoils(write) => write,
                _ => panic!("bad match"),
            };

            assert_eq!(coils.range, AddressRange::try_from(1, 3).unwrap());
            assert_eq!(
                coils.iterator.collect::<Vec<Indexed<bool>>>(),
                vec![
                    Indexed::new(1, true),
                    Indexed::new(2, false,),
                    Indexed::new(3, true)
                ]
            )
        }
    }

    mod registers {
        use crate::common::cursor::ReadCursor;

        use super::super::*;
        use crate::error::AduParseError;
        use crate::types::Indexed;

        #[test]
        fn fails_when_too_few_bytes_for_coil_byte_count() {
            let mut cursor = ReadCursor::new(&[0x00, 0x01, 0x00, 0x01, 0x00]);
            let err = Request::parse(FunctionCode::WriteMultipleRegisters, &mut cursor)
                .err()
                .unwrap();
            assert_eq!(err, AduParseError::InsufficientBytes.into());
        }

        #[test]
        fn fails_when_too_many_bytes_for_coil_byte_count() {
            let mut cursor = ReadCursor::new(&[0x00, 0x01, 0x00, 0x01, 0x03]);
            let err = Request::parse(FunctionCode::WriteMultipleRegisters, &mut cursor)
                .err()
                .unwrap();
            assert_eq!(err, AduParseError::InsufficientBytes.into());
        }

        #[test]
        fn fails_when_specified_byte_count_not_present() {
            let mut cursor = ReadCursor::new(&[0x00, 0x01, 0x00, 0x01, 0x02, 0xFF]);
            let err = Request::parse(FunctionCode::WriteMultipleRegisters, &mut cursor)
                .err()
                .unwrap();
            assert_eq!(err, AduParseError::InsufficientBytes.into());
        }

        #[test]
        fn fails_when_too_many_bytes_present() {
            let mut cursor = ReadCursor::new(&[0x00, 0x01, 0x00, 0x01, 0x02, 0xFF, 0xFF, 0xFF]);
            let err = Request::parse(FunctionCode::WriteMultipleRegisters, &mut cursor)
                .err()
                .unwrap();
            assert_eq!(err, AduParseError::TrailingBytes(1).into());
        }

        #[test]
        fn can_parse_registers() {
            let mut cursor =
                ReadCursor::new(&[0x00, 0x01, 0x00, 0x02, 0x04, 0xCA, 0xFE, 0xBB, 0xDD]);
            let registers =
                match Request::parse(FunctionCode::WriteMultipleRegisters, &mut cursor).unwrap() {
                    Request::WriteMultipleRegisters(write) => write,
                    _ => panic!("bad match"),
                };

            assert_eq!(registers.range, AddressRange::try_from(1, 2).unwrap());
            assert_eq!(
                registers.iterator.collect::<Vec<Indexed<u16>>>(),
                vec![Indexed::new(1, 0xCAFE), Indexed::new(2, 0xBBDD)]
            )
        }
    }
}<|MERGE_RESOLUTION|>--- conflicted
+++ resolved
@@ -65,10 +65,6 @@
         {
             // Check authorization
             if let SessionAuthentication::Authenticated(handler, role) = auth {
-<<<<<<< HEAD
-                let handler = handler.lock().unwrap();
-=======
->>>>>>> ffbf6de9
                 match auth_fn(handler.as_ref(), role) {
                     AuthorizationResult::Authorized => {
                         tracing::debug!("request authorized for \"{}\"", role)
@@ -105,15 +101,10 @@
                 header,
                 writer,
                 auth,
-<<<<<<< HEAD
-                |handler, role| handler.read_coils(header.unit_id, range.inner, role),
-                || Ok(BitWriter::new(range, |index| handler.read_coil(index))),
-=======
                 |handler, role| {
                     handler.read_coils(header.destination.into_unit_id(), range.inner, role)
                 },
                 || Ok(BitWriter::new(*range, |index| handler.read_coil(index))),
->>>>>>> ffbf6de9
                 level,
             ),
             Request::ReadDiscreteInputs(range) => serialize_result(
@@ -121,11 +112,6 @@
                 header,
                 writer,
                 auth,
-<<<<<<< HEAD
-                |handler, role| handler.read_discrete_inputs(header.unit_id, range.inner, role),
-                || {
-                    Ok(BitWriter::new(range, |index| {
-=======
                 |handler, role| {
                     handler.read_discrete_inputs(
                         header.destination.into_unit_id(),
@@ -135,7 +121,6 @@
                 },
                 || {
                     Ok(BitWriter::new(*range, |index| {
->>>>>>> ffbf6de9
                         handler.read_discrete_input(index)
                     }))
                 },
@@ -146,11 +131,6 @@
                 header,
                 writer,
                 auth,
-<<<<<<< HEAD
-                |handler, role| handler.read_holding_registers(header.unit_id, range.inner, role),
-                || {
-                    Ok(RegisterWriter::new(range, |index| {
-=======
                 |handler, role| {
                     handler.read_holding_registers(
                         header.destination.into_unit_id(),
@@ -160,7 +140,6 @@
                 },
                 || {
                     Ok(RegisterWriter::new(*range, |index| {
->>>>>>> ffbf6de9
                         handler.read_holding_register(index)
                     }))
                 },
@@ -171,11 +150,6 @@
                 header,
                 writer,
                 auth,
-<<<<<<< HEAD
-                |handler, role| handler.read_input_registers(header.unit_id, range.inner, role),
-                || {
-                    Ok(RegisterWriter::new(range, |index| {
-=======
                 |handler, role| {
                     handler.read_input_registers(
                         header.destination.into_unit_id(),
@@ -185,7 +159,6 @@
                 },
                 || {
                     Ok(RegisterWriter::new(*range, |index| {
->>>>>>> ffbf6de9
                         handler.read_input_register(index)
                     }))
                 },
@@ -196,10 +169,6 @@
                 header,
                 writer,
                 auth,
-<<<<<<< HEAD
-                |handler, role| handler.write_single_coil(header.unit_id, request.index, role),
-                || handler.write_single_coil(request).map(|_| request),
-=======
                 |handler, role| {
                     handler.write_single_coil(
                         header.destination.into_unit_id(),
@@ -208,7 +177,6 @@
                     )
                 },
                 || handler.write_single_coil(*request).map(|_| *request),
->>>>>>> ffbf6de9
                 level,
             ),
             Request::WriteSingleRegister(request) => serialize_result(
@@ -216,10 +184,6 @@
                 header,
                 writer,
                 auth,
-<<<<<<< HEAD
-                |handler, role| handler.write_single_register(header.unit_id, request.index, role),
-                || handler.write_single_register(request).map(|_| request),
-=======
                 |handler, role| {
                     handler.write_single_register(
                         header.destination.into_unit_id(),
@@ -228,7 +192,6 @@
                     )
                 },
                 || handler.write_single_register(*request).map(|_| *request),
->>>>>>> ffbf6de9
                 level,
             ),
             Request::WriteMultipleCoils(items) => serialize_result(
@@ -236,10 +199,6 @@
                 header,
                 writer,
                 auth,
-<<<<<<< HEAD
-                |handler, role| handler.write_multiple_coils(header.unit_id, items.range, role),
-                || handler.write_multiple_coils(items).map(|_| items.range),
-=======
                 |handler, role| {
                     handler.write_multiple_coils(
                         header.destination.into_unit_id(),
@@ -248,7 +207,6 @@
                     )
                 },
                 || handler.write_multiple_coils(*items).map(|_| items.range),
->>>>>>> ffbf6de9
                 level,
             ),
             Request::WriteMultipleRegisters(items) => serialize_result(
@@ -256,10 +214,6 @@
                 header,
                 writer,
                 auth,
-<<<<<<< HEAD
-                |handler, role| handler.write_multiple_registers(header.unit_id, items.range, role),
-                || handler.write_multiple_registers(items).map(|_| items.range),
-=======
                 |handler, role| {
                     handler.write_multiple_registers(
                         header.destination.into_unit_id(),
@@ -272,7 +226,6 @@
                         .write_multiple_registers(*items)
                         .map(|_| items.range)
                 },
->>>>>>> ffbf6de9
                 level,
             ),
         }
