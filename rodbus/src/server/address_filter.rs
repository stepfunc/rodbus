--- conflicted
+++ resolved
@@ -68,15 +68,11 @@
 ///
 /// Note: User code cannot exhaustively match against this enum as new variants may be added in the future.
 #[non_exhaustive]
-<<<<<<< HEAD
 #[derive(Clone, Debug, PartialEq)]
-=======
-#[derive(Clone, Debug)]
 #[cfg_attr(
     feature = "serialization",
     derive(serde::Serialize, serde::Deserialize)
 )]
->>>>>>> 0ec9b713
 pub enum AddressFilter {
     /// Allow any address
     Any,
