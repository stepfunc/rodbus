use std::time::Duration;

use crate::client::message::{Command, Promise, Request, RequestDetails, Setting};
use crate::client::requests::read_bits::ReadBits;
use crate::client::requests::read_registers::ReadRegisters;
use crate::client::requests::write_multiple::{MultipleWriteRequest, WriteMultiple};
use crate::client::requests::write_single::SingleWrite;
use crate::error::*;
use crate::types::{AddressRange, BitIterator, Indexed, RegisterIterator, UnitId};
use crate::DecodeLevel;

/// Async channel used to make requests
#[derive(Debug, Clone)]
pub struct Channel {
    pub(crate) tx: tokio::sync::mpsc::Sender<Command>,
}

/// Request parameters to dispatch the request to the proper device
<<<<<<< HEAD
#[derive(Debug, Clone, Copy, PartialEq)]
=======
#[derive(Debug, Clone, Copy)]
#[cfg_attr(
    feature = "serialization",
    derive(serde::Serialize, serde::Deserialize)
)]
>>>>>>> 0ec9b713
pub struct RequestParam {
    /// Unit ID of the target device
    pub id: UnitId,
    /// Response timeout
    pub response_timeout: Duration,
}

impl RequestParam {
    /// Create a new `RequestParam` from a `UnitId` and timeout `Duration`
    pub fn new(id: UnitId, response_timeout: Duration) -> Self {
        Self {
            id,
            response_timeout,
        }
    }
}

impl Channel {
    #[cfg(feature = "serial")]
    pub(crate) fn spawn_rtu(
        path: &str,
        serial_settings: crate::serial::SerialSettings,
        max_queued_requests: usize,
        retry: Box<dyn crate::retry::RetryStrategy>,
        decode: DecodeLevel,
        listener: Option<Box<dyn crate::client::Listener<crate::client::PortState>>>,
    ) -> Self {
        let (handle, task) = Self::create_rtu_handle_and_task(
            path,
            serial_settings,
            max_queued_requests,
            retry,
            decode,
            listener,
        );
        tokio::spawn(task);
        handle
    }

    #[cfg(feature = "serial")]
    pub(crate) fn create_rtu_handle_and_task(
        path: &str,
        serial_settings: crate::serial::SerialSettings,
        max_queued_requests: usize,
        retry: Box<dyn crate::retry::RetryStrategy>,
        decode: DecodeLevel,
        listener: Option<Box<dyn crate::client::Listener<crate::client::PortState>>>,
    ) -> (Self, impl std::future::Future<Output = ()>) {
        use tracing::Instrument;

        let path = path.to_string();
        let (tx, rx) = tokio::sync::mpsc::channel(max_queued_requests);
        let task = async move {
            let _ = crate::serial::client::SerialChannelTask::new(
                &path,
                serial_settings,
                rx.into(),
                retry,
                decode,
                listener.unwrap_or_else(|| crate::client::NullListener::create()),
            )
            .run()
            .instrument(tracing::info_span!("Modbus-Client-RTU", "port" = ?path))
            .await;
        };
        (Channel { tx }, task)
    }

    /// Enable communications
    pub async fn enable(&self) -> Result<(), Shutdown> {
        self.tx.send(Command::Setting(Setting::Enable)).await?;
        Ok(())
    }

    /// Disable communications
    pub async fn disable(&self) -> Result<(), Shutdown> {
        self.tx.send(Command::Setting(Setting::Disable)).await?;
        Ok(())
    }

    /// Read coils from the server
    pub async fn read_coils(
        &mut self,
        param: RequestParam,
        range: AddressRange,
    ) -> Result<Vec<Indexed<bool>>, RequestError> {
        let (tx, rx) = tokio::sync::oneshot::channel::<Result<Vec<Indexed<bool>>, RequestError>>();
        let request = wrap(
            param,
            RequestDetails::ReadCoils(ReadBits::channel(range.of_read_bits()?, tx)),
        );
        self.tx.send(request).await?;
        rx.await?
    }

    /// Read discrete inputs from the server
    pub async fn read_discrete_inputs(
        &mut self,
        param: RequestParam,
        range: AddressRange,
    ) -> Result<Vec<Indexed<bool>>, RequestError> {
        let (tx, rx) = tokio::sync::oneshot::channel::<Result<Vec<Indexed<bool>>, RequestError>>();
        let request = wrap(
            param,
            RequestDetails::ReadDiscreteInputs(ReadBits::channel(range.of_read_bits()?, tx)),
        );
        self.tx.send(request).await?;
        rx.await?
    }

    /// Read holding registers from the server
    pub async fn read_holding_registers(
        &mut self,
        param: RequestParam,
        range: AddressRange,
    ) -> Result<Vec<Indexed<u16>>, RequestError> {
        let (tx, rx) = tokio::sync::oneshot::channel::<Result<Vec<Indexed<u16>>, RequestError>>();
        let request = wrap(
            param,
            RequestDetails::ReadHoldingRegisters(ReadRegisters::channel(
                range.of_read_registers()?,
                tx,
            )),
        );
        self.tx.send(request).await?;
        rx.await?
    }

    /// Read input registers from the server
    pub async fn read_input_registers(
        &mut self,
        param: RequestParam,
        range: AddressRange,
    ) -> Result<Vec<Indexed<u16>>, RequestError> {
        let (tx, rx) = tokio::sync::oneshot::channel::<Result<Vec<Indexed<u16>>, RequestError>>();
        let request = wrap(
            param,
            RequestDetails::ReadInputRegisters(ReadRegisters::channel(
                range.of_read_registers()?,
                tx,
            )),
        );
        self.tx.send(request).await?;
        rx.await?
    }

    /// Write a single coil on the server
    pub async fn write_single_coil(
        &mut self,
        param: RequestParam,
        request: Indexed<bool>,
    ) -> Result<Indexed<bool>, RequestError> {
        let (tx, rx) = tokio::sync::oneshot::channel::<Result<Indexed<bool>, RequestError>>();
        let request = wrap(
            param,
            RequestDetails::WriteSingleCoil(SingleWrite::new(request, Promise::channel(tx))),
        );
        self.tx.send(request).await?;
        rx.await?
    }

    /// Write a single register on the server
    pub async fn write_single_register(
        &mut self,
        param: RequestParam,
        request: Indexed<u16>,
    ) -> Result<Indexed<u16>, RequestError> {
        let (tx, rx) = tokio::sync::oneshot::channel::<Result<Indexed<u16>, RequestError>>();
        let request = wrap(
            param,
            RequestDetails::WriteSingleRegister(SingleWrite::new(request, Promise::channel(tx))),
        );
        self.tx.send(request).await?;
        rx.await?
    }

    /// Write multiple contiguous coils on the server
    pub async fn write_multiple_coils(
        &mut self,
        param: RequestParam,
        request: WriteMultiple<bool>,
    ) -> Result<AddressRange, RequestError> {
        let (tx, rx) = tokio::sync::oneshot::channel::<Result<AddressRange, RequestError>>();
        let request = wrap(
            param,
            RequestDetails::WriteMultipleCoils(MultipleWriteRequest::new(
                request,
                Promise::channel(tx),
            )),
        );
        self.tx.send(request).await?;
        rx.await?
    }

    /// Write multiple contiguous registers on the server
    pub async fn write_multiple_registers(
        &mut self,
        param: RequestParam,
        request: WriteMultiple<u16>,
    ) -> Result<AddressRange, RequestError> {
        let (tx, rx) = tokio::sync::oneshot::channel::<Result<AddressRange, RequestError>>();
        let request = wrap(
            param,
            RequestDetails::WriteMultipleRegisters(MultipleWriteRequest::new(
                request,
                Promise::channel(tx),
            )),
        );
        self.tx.send(request).await?;
        rx.await?
    }

    /// Dynamically change the protocol decoding level of the channel
    pub async fn set_decode_level(&mut self, level: DecodeLevel) -> Result<(), Shutdown> {
        self.tx
            .send(Command::Setting(Setting::DecodeLevel(level)))
            .await?;
        Ok(())
    }
}

/// Callback-based session
///
/// This interface removes some allocations when returning results.
/// Its primary use is for the bindings. Rust users should prefer
/// interacting with the channel directly.
#[deprecated(
    since = "1.4.0",
    note = "Use Channel. This type will be removed in 2.0"
)]
#[derive(Debug, Clone)]
pub struct CallbackSession {
    tx: tokio::sync::mpsc::Sender<Command>,
    param: RequestParam,
}

#[allow(deprecated)]
impl CallbackSession {
    /// Create a [CallbackSession] from a [Channel] and the specified [RequestParam]
    pub fn new(channel: Channel, param: RequestParam) -> Self {
        CallbackSession {
            tx: channel.tx,
            param,
        }
    }

    /// Read coils from the server
    pub async fn read_coils<C>(&mut self, range: AddressRange, callback: C)
    where
        C: FnOnce(Result<BitIterator, RequestError>) + Send + Sync + 'static,
    {
        self.read_bits(range, callback, RequestDetails::ReadCoils)
            .await;
    }

    /// Read discrete inputs from the server
    pub async fn read_discrete_inputs<C>(&mut self, range: AddressRange, callback: C)
    where
        C: FnOnce(Result<BitIterator, RequestError>) + Send + Sync + 'static,
    {
        self.read_bits(range, callback, RequestDetails::ReadDiscreteInputs)
            .await;
    }

    /// Read holding registers from the server
    pub async fn read_holding_registers<C>(&mut self, range: AddressRange, callback: C)
    where
        C: FnOnce(Result<RegisterIterator, RequestError>) + Send + Sync + 'static,
    {
        self.read_registers(range, callback, RequestDetails::ReadHoldingRegisters)
            .await;
    }

    /// Read input registers from the server
    pub async fn read_input_registers<C>(&mut self, range: AddressRange, callback: C)
    where
        C: FnOnce(Result<RegisterIterator, RequestError>) + Send + Sync + 'static,
    {
        self.read_registers(range, callback, RequestDetails::ReadInputRegisters)
            .await;
    }

    /// Write a single coil to the server
    pub async fn write_single_coil<C>(&mut self, value: Indexed<bool>, callback: C)
    where
        C: FnOnce(Result<Indexed<bool>, RequestError>) + Send + Sync + 'static,
    {
        self.send(wrap(
            self.param,
            RequestDetails::WriteSingleCoil(SingleWrite::new(value, Promise::new(callback))),
        ))
        .await;
    }

    /// Write a single registers to the server
    pub async fn write_single_register<C>(&mut self, value: Indexed<u16>, callback: C)
    where
        C: FnOnce(Result<Indexed<u16>, RequestError>) + Send + Sync + 'static,
    {
        self.send(wrap(
            self.param,
            RequestDetails::WriteSingleRegister(SingleWrite::new(value, Promise::new(callback))),
        ))
        .await;
    }

    /// Write multiple contiguous registers to the server
    pub async fn write_multiple_registers<C>(&mut self, value: WriteMultiple<u16>, callback: C)
    where
        C: FnOnce(Result<AddressRange, RequestError>) + Send + Sync + 'static,
    {
        self.send(wrap(
            self.param,
            RequestDetails::WriteMultipleRegisters(MultipleWriteRequest::new(
                value,
                Promise::new(callback),
            )),
        ))
        .await;
    }

    /// Write multiple contiguous coils to the server
    pub async fn write_multiple_coils<C>(&mut self, value: WriteMultiple<bool>, callback: C)
    where
        C: FnOnce(Result<AddressRange, RequestError>) + Send + Sync + 'static,
    {
        self.send(wrap(
            self.param,
            RequestDetails::WriteMultipleCoils(MultipleWriteRequest::new(
                value,
                Promise::new(callback),
            )),
        ))
        .await;
    }

    async fn read_bits<C, W>(&mut self, range: AddressRange, callback: C, wrap_req: W)
    where
        C: FnOnce(Result<BitIterator, RequestError>) + Send + Sync + 'static,
        W: Fn(ReadBits) -> RequestDetails,
    {
        let mut promise = crate::client::requests::read_bits::Promise::new(callback);
        let range = match range.of_read_bits() {
            Ok(x) => x,
            Err(err) => return promise.failure(err.into()),
        };
        self.send(wrap(self.param, wrap_req(ReadBits::new(range, promise))))
            .await;
    }

    async fn read_registers<C, W>(&mut self, range: AddressRange, callback: C, wrap_req: W)
    where
        C: FnOnce(Result<RegisterIterator, RequestError>) + Send + Sync + 'static,
        W: Fn(ReadRegisters) -> RequestDetails,
    {
        let mut promise = crate::client::requests::read_registers::Promise::new(callback);
        let range = match range.of_read_registers() {
            Ok(x) => x,
            Err(err) => return promise.failure(err.into()),
        };
        self.send(wrap(
            self.param,
            wrap_req(ReadRegisters::new(range, promise)),
        ))
        .await;
    }

    async fn send(&mut self, command: Command) {
        // dropping the command will automatically fail requests with SHUTDOWN
        let _ = self.tx.send(command).await;
    }
}

pub(crate) fn wrap(param: RequestParam, details: RequestDetails) -> Command {
    Command::Request(Request::new(param.id, param.response_timeout, details))
}<|MERGE_RESOLUTION|>--- conflicted
+++ resolved
@@ -16,15 +16,11 @@
 }
 
 /// Request parameters to dispatch the request to the proper device
-<<<<<<< HEAD
 #[derive(Debug, Clone, Copy, PartialEq)]
-=======
-#[derive(Debug, Clone, Copy)]
 #[cfg_attr(
     feature = "serialization",
     derive(serde::Serialize, serde::Deserialize)
 )]
->>>>>>> 0ec9b713
 pub struct RequestParam {
     /// Unit ID of the target device
     pub id: UnitId,
