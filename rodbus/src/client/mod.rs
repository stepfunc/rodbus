use std::net::{IpAddr, SocketAddr};

use crate::decode::DecodeLevel;

/// persistent communication channel such as a TCP connection
pub(crate) mod channel;
pub(crate) mod listener;
pub(crate) mod message;
pub(crate) mod requests;
pub(crate) mod task;

#[cfg(feature = "ffi")]
/// Only enabled for FFI builds
mod ffi_channel;

pub use crate::client::channel::*;
pub use crate::client::listener::*;
pub use crate::client::requests::write_multiple::WriteMultiple;
pub use crate::retry::*;

#[cfg(feature = "ffi")]
pub use ffi_channel::*;

#[cfg(feature = "tls")]
pub use crate::tcp::tls::client::TlsClientConfig;
#[cfg(feature = "tls")]
pub use crate::tcp::tls::*;

/// Represents the address of a remote host
<<<<<<< HEAD
#[derive(Clone, Debug, PartialEq)]
=======
#[derive(Clone, Debug)]
#[cfg_attr(
    feature = "serialization",
    derive(serde::Serialize, serde::Deserialize)
)]
>>>>>>> 0ec9b713
pub struct HostAddr {
    addr: HostType,
    port: u16,
}

impl From<SocketAddr> for HostAddr {
    fn from(x: SocketAddr) -> Self {
        HostAddr::ip(x.ip(), x.port())
    }
}

impl std::fmt::Display for HostAddr {
    fn fmt(&self, f: &mut std::fmt::Formatter) -> std::fmt::Result {
        match &self.addr {
            HostType::Dns(x) => write!(f, "{}:{}", x, self.port),
            HostType::IpAddr(x) => write!(f, "{}:{}", x, self.port),
        }
    }
}

<<<<<<< HEAD
#[derive(Clone, Debug, PartialEq)]
=======
#[derive(Clone, Debug)]
#[cfg_attr(
    feature = "serialization",
    derive(serde::Serialize, serde::Deserialize)
)]
>>>>>>> 0ec9b713
enum HostType {
    Dns(String),
    IpAddr(IpAddr),
}

impl HostAddr {
    /// Construct a `HostAddr` from an IP address and port
    pub fn ip(ip: IpAddr, port: u16) -> Self {
        Self {
            addr: HostType::IpAddr(ip),
            port,
        }
    }

    /// Construct a `HostAddr` from a DNS name and port
    pub fn dns(name: String, port: u16) -> Self {
        Self {
            addr: HostType::Dns(name),
            port,
        }
    }

    pub(crate) async fn connect(&self) -> std::io::Result<tokio::net::TcpStream> {
        match &self.addr {
            HostType::Dns(x) => tokio::net::TcpStream::connect((x.as_str(), self.port)).await,
            HostType::IpAddr(x) => tokio::net::TcpStream::connect((*x, self.port)).await,
        }
    }
}

/// Spawns a channel task onto the runtime that maintains a TCP connection and processes
/// requests. The task completes when the returned channel handle is dropped.
///
/// The channel uses the provided [`RetryStrategy`] to pause between failed connection attempts
///
/// * `host` - Address/port of the remote server. Can be a IP address or name on which to perform DNS resolution.
/// * `max_queued_requests` - The maximum size of the request queue
/// * `retry` - A boxed trait object that controls when the connection is retried on failure
/// * `decode` - Decode log level
/// * `listener` - Optional callback to monitor the TCP connection state
///
/// `WARNING`: This function must be called from with the context of the Tokio runtime or it will panic.
pub fn spawn_tcp_client_task(
    host: HostAddr,
    max_queued_requests: usize,
    retry: Box<dyn RetryStrategy>,
    decode: DecodeLevel,
    listener: Option<Box<dyn Listener<ClientState>>>,
) -> Channel {
    crate::tcp::client::spawn_tcp_channel(
        host,
        max_queued_requests,
        retry,
        decode,
        listener.unwrap_or_else(|| NullListener::create()),
    )
}

/// Spawns a channel task onto the runtime that opens a serial port and processes
/// requests. The task completes when the returned channel handle
/// is dropped.
///
/// The channel uses the provided [`RetryStrategy`] to pause between failed attempts to open the
/// serial port or after the serial port fails.
///
/// * `path` - Path to the serial device. Generally `/dev/tty0` on Linux and `COM1` on Windows.
/// * `serial_settings` = Serial port settings
/// * `max_queued_requests` - The maximum size of the request queue
/// * `retry` - A boxed trait object that controls when opening the serial port is retried on failure
/// * `decode` - Decode log level
/// * `listener` - Optional callback to monitor the state of the serial port
///
/// `WARNING`: This function must be called from with the context of the Tokio runtime or it will panic.
#[cfg(feature = "serial")]
pub fn spawn_rtu_client_task(
    path: &str,
    serial_settings: crate::serial::SerialSettings,
    max_queued_requests: usize,
    retry: Box<dyn RetryStrategy>,
    decode: DecodeLevel,
    listener: Option<Box<dyn Listener<PortState>>>,
) -> Channel {
    Channel::spawn_rtu(
        path,
        serial_settings,
        max_queued_requests,
        retry,
        decode,
        listener,
    )
}

/// Spawns a channel task onto the runtime that maintains a TLS connection and processes
/// requests. The task completes when the returned channel handle
/// is dropped.
///
/// The channel uses the provided [`RetryStrategy`] to pause between failed connection attempts
///
/// * `host` - Address/port of the remote server. Can be a IP address or name on which to perform DNS resolution.
/// * `max_queued_requests` - The maximum size of the request queue
/// * `retry` - A boxed trait object that controls when the connection is retried on failure
/// * `tls_config` - TLS configuration
/// * `decode` - Decode log level
/// * `listener` - Optional callback to monitor the TLS connection state
///
/// `WARNING`: This function must be called from with the context of the Tokio runtime or it will panic.
#[cfg(feature = "tls")]
pub fn spawn_tls_client_task(
    host: HostAddr,
    max_queued_requests: usize,
    retry: Box<dyn RetryStrategy>,
    tls_config: TlsClientConfig,
    decode: DecodeLevel,
    listener: Option<Box<dyn Listener<ClientState>>>,
) -> Channel {
    spawn_tls_channel(
        host,
        max_queued_requests,
        retry,
        tls_config,
        decode,
        listener.unwrap_or_else(|| NullListener::create()),
    )
}<|MERGE_RESOLUTION|>--- conflicted
+++ resolved
@@ -27,15 +27,11 @@
 pub use crate::tcp::tls::*;
 
 /// Represents the address of a remote host
-<<<<<<< HEAD
 #[derive(Clone, Debug, PartialEq)]
-=======
-#[derive(Clone, Debug)]
 #[cfg_attr(
     feature = "serialization",
     derive(serde::Serialize, serde::Deserialize)
 )]
->>>>>>> 0ec9b713
 pub struct HostAddr {
     addr: HostType,
     port: u16,
@@ -56,15 +52,11 @@
     }
 }
 
-<<<<<<< HEAD
 #[derive(Clone, Debug, PartialEq)]
-=======
-#[derive(Clone, Debug)]
 #[cfg_attr(
     feature = "serialization",
     derive(serde::Serialize, serde::Deserialize)
 )]
->>>>>>> 0ec9b713
 enum HostType {
     Dns(String),
     IpAddr(IpAddr),
