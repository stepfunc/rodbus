--- conflicted
+++ resolved
@@ -24,10 +24,7 @@
         {
             Client: [
                 'api/client/tcp_client',
-<<<<<<< HEAD
-=======
                 'api/client/rtu_client',
->>>>>>> ffbf6de9
                 'api/client/tls_client',
                 'api/client/requests',
             ]
@@ -35,10 +32,7 @@
         {
             Server: [
                 'api/server/tcp_server',
-<<<<<<< HEAD
-=======
                 'api/server/rtu_server',
->>>>>>> ffbf6de9
                 'api/server/tls_server',
                 'api/server/database',
                 'api/server/write_handler',
