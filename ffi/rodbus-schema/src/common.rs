--- conflicted
+++ resolved
@@ -2,15 +2,9 @@
 use oo_bindgen::error_type::{ErrorType, ExceptionType};
 use oo_bindgen::iterator::IteratorHandle;
 use oo_bindgen::native_enum::NativeEnumHandle;
-<<<<<<< HEAD
-use oo_bindgen::native_function::{ReturnType, Type};
-use oo_bindgen::native_struct::NativeStructHandle;
-use oo_bindgen::{doc, BindingError, LibraryBuilder};
-=======
 use oo_bindgen::native_function::{DurationMapping, ReturnType, Type};
 use oo_bindgen::native_struct::{NativeStructHandle, StructElementType};
-use oo_bindgen::{BindingError, LibraryBuilder};
->>>>>>> 2d196e23
+use oo_bindgen::{doc, BindingError, LibraryBuilder};
 
 pub(crate) struct CommonDefinitions {
     pub(crate) error_type: ErrorType,
@@ -24,12 +18,9 @@
     pub(crate) bit_iterator: IteratorHandle,
     pub(crate) register_iterator: IteratorHandle,
     pub(crate) exception: NativeEnumHandle,
-<<<<<<< HEAD
+    pub(crate) serial_port_settings: NativeStructHandle,
     pub(crate) min_tls_version: NativeEnumHandle,
     pub(crate) certificate_mode: NativeEnumHandle,
-=======
-    pub(crate) serial_port_settings: NativeStructHandle,
->>>>>>> 2d196e23
 }
 
 impl CommonDefinitions {
@@ -52,12 +43,9 @@
             bit_iterator: build_iterator(lib, &bit)?,
             register_iterator: build_iterator(lib, &register)?,
             exception,
-<<<<<<< HEAD
+            serial_port_settings: build_serial_params(lib)?,
             min_tls_version: build_min_tls_version(lib)?,
             certificate_mode: build_certificate_mode(lib)?,
-=======
-            serial_port_settings: build_serial_params(lib)?,
->>>>>>> 2d196e23
         })
     }
 }
