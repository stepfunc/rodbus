use crate::common::CommonDefinitions;

<<<<<<< HEAD
use oo_bindgen::model::*;

pub(crate) fn build(lib: &mut LibraryBuilder, common: &CommonDefinitions) -> BackTraced<()> {
=======
use oo_bindgen::callback::InterfaceHandle;
use oo_bindgen::class::{ClassDeclarationHandle, ClassHandle};
use oo_bindgen::error_type::ErrorType;
use oo_bindgen::native_function::{NativeFunctionHandle, ReturnType, Type};
use oo_bindgen::native_struct::{NativeStructHandle, StructElementType};
use oo_bindgen::{doc, BindingError, LibraryBuilder};

pub(crate) fn build(
    lib: &mut LibraryBuilder,
    common: &CommonDefinitions,
) -> Result<(), BindingError> {
>>>>>>> ffbf6de9
    let _server = build_server(lib, common)?;
    Ok(())
}

pub(crate) fn build_server(
    lib: &mut LibraryBuilder,
    common: &CommonDefinitions,
) -> BackTraced<ClassHandle> {
    let database = build_database_class(lib, common)?;

    let db_update_callback = lib
        .define_interface(
            "database_callback",
            "Callback used to access the internal database while it is locked",
        )?
        .begin_callback("callback", "callback function")?
        .param(
            "database",
            database.declaration.clone(),
            "Database on which to perform updates",
        )?
        .enable_functional_transform()
        .end_callback()?
        .build_sync()?;

<<<<<<< HEAD
    let handler_map = build_handler_map(
        lib,
        &database.declaration(),
        db_update_callback.clone(),
        common,
    )?;
=======
    let handler_map = build_handler_map(lib, &database.declaration, &db_update_callback, common)?;
>>>>>>> ffbf6de9
    let tls_server_config = build_tls_server_config(lib, common)?;
    let authorization_handler = build_authorization_handler(lib, common)?;

    let server = lib.declare_class("server")?;

    let tcp_constructor = lib
        .define_function("server_create_tcp")?
        .param(
            "runtime",
            common.runtime_handle.clone(),
            "runtime on which to spawn the server",
        )?
        .param("address", StringType, "IPv4 or IPv6 host/port string")?
        .param("max_sessions", Primitive::U16, "Maximum number of concurrent sessions")?
        .param(
            "endpoints",
            handler_map.declaration(),
            "Map of endpoints which is emptied upon passing to this function",
        )?
        .param("decode_level", common.decode_level.clone(), "Decode levels for this server")?
        .returns(server.clone(), "TCP server instance")?
        .fails_with(common.error_type.clone())?
        .doc(doc("Launch a TCP server.")
            .details("Recommended port for Modbus is 502.")
            .details("When the maximum number of concurrent sessions is reached, the oldest session is closed."))?
<<<<<<< HEAD
            .build_static("create_tcp")?;

    let tls_constructor = lib
        .define_function("server_create_tls")?
=======
        .build()?;

    let create_rtu_server_fn = lib
        .declare_native_function("create_rtu_server")?
        .param(
            "runtime",
            Type::ClassRef(common.runtime_handle.declaration.clone()),
            "runtime on which to spawn the server",
        )?
        .param("path", Type::String, "Path to the serial device. Generally /dev/tty0 on Linux and COM1 on Windows.")?
        .param("serial_params", Type::Struct(common.serial_port_settings.clone()), "Serial port settings")?
        .param(
            "endpoints",
            Type::ClassRef(handler_map.declaration.clone()),
            "map of endpoints which is emptied upon passing to this function",
        )?
        .param("decode_level", Type::Struct(common.decode_level.clone()), "Decode levels for this server")?
        .return_type(ReturnType::Type(
            Type::ClassRef(server.clone()),
            "handle to the server".into(),
        ))?
        .fails_with(common.error_type.clone())?
        .doc("Launch a TCP server. When the maximum number of concurrent sessions is reached, the oldest session is closed.")?
        .build()?;

    let create_tls_server_fn = lib
        .declare_native_function("create_tls_server")?
        .param(
            "runtime",
            Type::ClassRef(common.runtime_handle.declaration.clone()),
            "runtime on which to spawn the server",
        )?
        .param("address", Type::String, "IPv4 or IPv6 host/port string")?
        .param("max_sessions", Type::Uint16, "Maximum number of concurrent sessions")?
        .param(
            "endpoints",
            Type::ClassRef(handler_map.declaration.clone()),
            "map of endpoints which is emptied upon passing to this function",
        )?
        .param(
            "tls_config",
            Type::Struct(tls_server_config),
            "TLS server configuration",
        )?
        .param(
            "authorization_handler",
            Type::Interface(authorization_handler),
            "Authorization handler"
        )?
        .param("decode_level", Type::Struct(common.decode_level.clone()), "Decode levels for this server")?
        .return_type(ReturnType::Type(
            Type::ClassRef(server.clone()),
            "handle to the server".into(),
        ))?
        .fails_with(common.error_type.clone())?
        .doc(doc("Launch a Modbus Security (TLS) server.")
            .details("Recommended port for Modbus Security is 802.")
            .details("When the maximum number of concurrent sessions is reached, the oldest session is closed."))?
        .build()?;

    let destroy_fn = lib
        .declare_native_function("server_destroy")?
>>>>>>> ffbf6de9
        .param(
            "runtime",
            common.runtime_handle.clone(),
            "runtime on which to spawn the server",
        )?
        .param("address", StringType, "IPv4 or IPv6 host/port string")?
        .param("max_sessions", Primitive::U16, "Maximum number of concurrent sessions")?
        .param(
            "endpoints",
            handler_map.declaration(),
            "Map of endpoints which is emptied upon passing to this function",
        )?
        .param(
            "tls_config",
            tls_server_config,
            "TLS server configuration",
        )?
        .param(
            "authorization_handler",
            authorization_handler,
            "Authorization handler",
        )?
        .param("decode_level", common.decode_level.clone(), "Decode levels for this server")?
        .returns(server.clone(), "TCP server instance")?
        .fails_with(common.error_type.clone())?
        .doc(doc("Launch a TLS server.")
            .details("Recommended port for Modbus is 502.")
            .details("When the maximum number of concurrent sessions is reached, the oldest session is closed."))?
            .build_static("create_tls")?;

    let destructor = lib.define_destructor(
        server.clone(),
        "Shutdown and release all resources of a running server",
    )?;

    let update_fn = lib
        .define_method("update_database", server.clone())?
        .param("unit_id", Primitive::U8, "Unit id of the database to update")?
        .param("transaction", db_update_callback, "Callback invoked when a lock has been acquired")?
        .fails_with(common.error_type.clone())?
        .doc("Update the database associated with a particular unit id. If the unit id exists, lock the database and call user code to perform the transaction")?
        .build()?;

<<<<<<< HEAD
    let server = lib.define_class(&server)?
        .static_method(tcp_constructor)?
        .static_method(tls_constructor)?
        .method(update_fn)?
        .destructor(destructor)?
        .custom_destroy("shutdown")?
=======
    lib.define_class(&server)?
        .destructor(&destroy_fn)?
        .method("update", &update_fn)?
        .static_method("create_tcp_server", &create_tcp_server_fn)?
        .static_method("create_rtu_server", &create_rtu_server_fn)?
        .static_method("create_tls_server", &create_tls_server_fn)?
        .custom_destroy("Shutdown")?
>>>>>>> ffbf6de9
        .doc("Handle to the running server. The server remains alive until this reference is destroyed")?
        .build()?;

    Ok(server)
}

fn build_add_method(
    lib: &mut LibraryBuilder,
    db: &ClassDeclarationHandle,
    snake_name: &str,
<<<<<<< HEAD
    value_type: Primitive,
) -> BackTraced<MethodHandle> {
=======
    value_type: Type,
) -> Result<NativeFunctionHandle, BindingError> {
>>>>>>> ffbf6de9
    let spaced_name = snake_name.replace('_', " ");

    let method = lib
        .define_method(format!("add_{}", snake_name), db.clone())?
        .param(
            "index",
            Primitive::U16,
            format!("Address of the {}", spaced_name),
        )?
        .param(
            "value",
            value_type,
            format!("Initial value of the {}", spaced_name),
        )?
        .returns(Primitive::Bool, "true if the value is new, false otherwise")?
        .doc(format!("Add a new {} to the database", spaced_name))?
        .build()?;

    Ok(method)
}

fn build_get_method(
    lib: &mut LibraryBuilder,
    db: &ClassDeclarationHandle,
    snake_name: &str,
<<<<<<< HEAD
    value_type: Primitive,
    error_type: &ErrorTypeHandle,
) -> BackTraced<MethodHandle> {
=======
    value_type: Type,
    error_type: &ErrorType,
) -> Result<NativeFunctionHandle, BindingError> {
>>>>>>> ffbf6de9
    let spaced_name = snake_name.replace('_', " ");

    let method = lib
        .define_method(format!("get_{}", snake_name), db.clone())?
        .param(
            "index",
            Primitive::U16,
            format!("Address of the {}", spaced_name),
        )?
        .returns(value_type, "Current value of the point")?
        .fails_with(error_type.clone())?
        .doc(format!(
            "Get the current {} value of the database",
            spaced_name
        ))?
        .build()?;

    Ok(method)
}

fn build_delete_method(
    lib: &mut LibraryBuilder,
    db: &ClassDeclarationHandle,
    snake_name: &str,
<<<<<<< HEAD
) -> BackTraced<MethodHandle> {
=======
) -> Result<NativeFunctionHandle, BindingError> {
>>>>>>> ffbf6de9
    let spaced_name = snake_name.replace('_', " ");

    let method = lib
        .define_method(format!("delete_{}", snake_name), db.clone())?
        .param(
            "index",
            Primitive::U16,
            format!("Address of the {}", spaced_name),
        )?
        .returns(Primitive::Bool, "true if the value is new, false otherwise")?
        .doc(format!(
            "Remove a {} address from the database",
            spaced_name
        ))?
        .build()?;

    Ok(method)
}

fn build_update_method(
    lib: &mut LibraryBuilder,
    db: &ClassDeclarationHandle,
    snake_name: &str,
<<<<<<< HEAD
    value_type: Primitive,
) -> BackTraced<MethodHandle> {
=======
    value_type: Type,
) -> Result<NativeFunctionHandle, BindingError> {
>>>>>>> ffbf6de9
    let spaced_name = snake_name.replace('_', " ");

    let method = lib
        .define_method(format!("update_{}", snake_name), db.clone())?
        .param(
            "index",
            Primitive::U16,
            format!("Address of the {}", spaced_name),
        )?
        .param(
            "value",
            value_type,
            format!("New value of the {}", spaced_name),
        )?
        .returns(
            Primitive::Bool,
            "true if the address is defined, false otherwise",
        )?
        .doc(format!(
            "Update the current value of a {} in the database",
            spaced_name
        ))?
        .build()?;

    Ok(method)
}

fn build_database_class(
    lib: &mut LibraryBuilder,
    common: &CommonDefinitions,
) -> BackTraced<ClassHandle> {
    let database = lib.declare_class("database")?;

    let add_coil_method = build_add_method(lib, &database, "coil", Primitive::Bool)?;
    let add_discrete_input_method =
        build_add_method(lib, &database, "discrete_input", Primitive::Bool)?;
    let add_holding_register_method =
        build_add_method(lib, &database, "holding_register", Primitive::U16)?;
    let add_input_register_method =
        build_add_method(lib, &database, "input_register", Primitive::U16)?;

    let get_coil_method =
        build_get_method(lib, &database, "coil", Primitive::Bool, &common.error_type)?;
    let get_discrete_input_method = build_get_method(
        lib,
        &database,
        "discrete_input",
        Primitive::Bool,
        &common.error_type,
    )?;
    let get_holding_register_method = build_get_method(
        lib,
        &database,
        "holding_register",
        Primitive::U16,
        &common.error_type,
    )?;
    let get_input_register_method = build_get_method(
        lib,
        &database,
        "input_register",
        Primitive::U16,
        &common.error_type,
    )?;

    let update_coil_method = build_update_method(lib, &database, "coil", Primitive::Bool)?;
    let update_discrete_input_method =
        build_update_method(lib, &database, "discrete_input", Primitive::Bool)?;
    let update_holding_register_method =
        build_update_method(lib, &database, "holding_register", Primitive::U16)?;
    let update_input_register_method =
        build_update_method(lib, &database, "input_register", Primitive::U16)?;

    let delete_coil_method = build_delete_method(lib, &database, "coil")?;
    let delete_discrete_input_method = build_delete_method(lib, &database, "discrete_input")?;
    let delete_holding_register_method = build_delete_method(lib, &database, "holding_register")?;
    let delete_input_register_method = build_delete_method(lib, &database, "input_register")?;

    let class = lib
        .define_class(&database)?
        // add methods
        .method(add_coil_method)?
        .method(add_discrete_input_method)?
        .method(add_holding_register_method)?
        .method(add_input_register_method)?
        // get methods
        .method(get_coil_method)?
        .method(get_discrete_input_method)?
        .method(get_holding_register_method)?
        .method(get_input_register_method)?
        // update methods
        .method(update_coil_method)?
        .method(update_discrete_input_method)?
        .method(update_holding_register_method)?
        .method(update_input_register_method)?
        // delete methods
        .method(delete_coil_method)?
        .method(delete_discrete_input_method)?
        .method(delete_holding_register_method)?
        .method(delete_input_register_method)?
        // docs
        .doc("Class used to add, remove, and update values")?
        .build()?;

    Ok(class)
}

fn build_handler_map(
    lib: &mut LibraryBuilder,
    database: &ClassDeclarationHandle,
    db_update_callback: SynchronousInterface,
    common: &CommonDefinitions,
) -> BackTraced<ClassHandle> {
    let write_handler = build_write_handler_interface(lib, database, common)?;

    let device_map = lib.declare_class("device_map")?;

    let constructor = lib
        .define_constructor(device_map.clone())?
        .doc("Create a device map that will be used to bind devices to a server endpoint")?
        .build()?;

    let destructor = lib.define_destructor(
        device_map.clone(),
        "Destroy a previously created device map",
    )?;

    let map_add_endpoint = lib
        .define_method("add_endpoint", device_map.clone())?
        .param("unit_id", Primitive::U8, "Unit id of the endpoint")?
        .param(
            "handler",
            write_handler,
            "Callback interface for handling write operations for this device",
        )?
        .param(
            "configure",
            db_update_callback,
            "One-time callback interface configuring the initial state of the database",
        )?
        .returns(
            Primitive::Bool,
            "True if the unit id doesn't already exists, false otherwise",
        )?
        .doc("Add an endpoint to the map")?
        .build()?;

    let class = lib
        .define_class(&device_map)?
        .constructor(constructor)?
        .destructor(destructor)?
        .method(map_add_endpoint)?
        .doc("Maps endpoint handlers to Modbus address")?
        .build()?;

    Ok(class)
}

fn build_authorization_handler(
<<<<<<< HEAD
=======
    lib: &mut LibraryBuilder,
    common: &CommonDefinitions,
) -> Result<InterfaceHandle, BindingError> {
    let auth_result = lib
        .define_native_enum("AuthorizationResult")?
        .push(
            "Authorized",
            "Client is authorized to perform the operation",
        )?
        .push(
            "NotAuthorized",
            "Client is non authorized to perform the operation",
        )?
        .doc("Authorization result used by {interface:AuthorizationHandler}")?
        .build()?;

    lib.define_interface(
        "AuthorizationHandler",
        "Modbus Security authorization handler",
    )?
    .callback("read_coils", "Authorize a Read Discrete Inputs request")?
    .param("unit_id", Type::Uint8, "Target unit ID")?
    .param(
        "range",
        Type::Struct(common.address_range.clone()),
        "Range to read",
    )?
    .param("role", Type::String, "Authenticated Modbus role")?
    .return_type(ReturnType::new(
        Type::Enum(auth_result.clone()),
        "Authorization result",
    ))?
    .build()?
    .callback(
        "read_discrete_inputs",
        "Authorize a Read Discrete Inputs request",
    )?
    .param("unit_id", Type::Uint8, "Target unit ID")?
    .param(
        "range",
        Type::Struct(common.address_range.clone()),
        "Range to read",
    )?
    .param("role", Type::String, "Authenticated Modbus role")?
    .return_type(ReturnType::new(
        Type::Enum(auth_result.clone()),
        "Authorization result",
    ))?
    .build()?
    .callback(
        "read_holding_registers",
        "Authorize a Read Holding Registers request",
    )?
    .param("unit_id", Type::Uint8, "Target unit ID")?
    .param(
        "range",
        Type::Struct(common.address_range.clone()),
        "Range to read",
    )?
    .param("role", Type::String, "Authenticated Modbus role")?
    .return_type(ReturnType::new(
        Type::Enum(auth_result.clone()),
        "Authorization result",
    ))?
    .build()?
    .callback(
        "read_input_registers",
        "Authorize a Read Input Registers request",
    )?
    .param("unit_id", Type::Uint8, "Target unit ID")?
    .param(
        "range",
        Type::Struct(common.address_range.clone()),
        "Range to read",
    )?
    .param("role", Type::String, "Authenticated Modbus role")?
    .return_type(ReturnType::new(
        Type::Enum(auth_result.clone()),
        "Authorization result",
    ))?
    .build()?
    .callback("write_single_coil", "Authorize a Write Single Coil request")?
    .param("unit_id", Type::Uint8, "Target unit ID")?
    .param("index", Type::Uint16, "Target index")?
    .param("role", Type::String, "Authenticated Modbus role")?
    .return_type(ReturnType::new(
        Type::Enum(auth_result.clone()),
        "Authorization result",
    ))?
    .build()?
    .callback(
        "write_single_register",
        "Authorize a Write Single Register request",
    )?
    .param("unit_id", Type::Uint8, "Target unit ID")?
    .param("index", Type::Uint16, "Target index")?
    .param("role", Type::String, "Authenticated Modbus role")?
    .return_type(ReturnType::new(
        Type::Enum(auth_result.clone()),
        "Authorization result",
    ))?
    .build()?
    .callback(
        "write_multiple_coils",
        "Authorize a Write Multiple Coils request",
    )?
    .param("unit_id", Type::Uint8, "Target unit ID")?
    .param(
        "range",
        Type::Struct(common.address_range.clone()),
        "Range to read",
    )?
    .param("role", Type::String, "Authenticated Modbus role")?
    .return_type(ReturnType::new(
        Type::Enum(auth_result.clone()),
        "Authorization result",
    ))?
    .build()?
    .callback(
        "write_multiple_registers",
        "Authorize a Write Multiple Registers request",
    )?
    .param("unit_id", Type::Uint8, "Target unit ID")?
    .param(
        "range",
        Type::Struct(common.address_range.clone()),
        "Range to read",
    )?
    .param("role", Type::String, "Authenticated Modbus role")?
    .return_type(ReturnType::new(
        Type::Enum(auth_result),
        "Authorization result",
    ))?
    .build()?
    .destroy_callback("on_destroy")?
    .build()
}

fn build_tls_server_config(
    lib: &mut LibraryBuilder,
    common: &CommonDefinitions,
) -> Result<NativeStructHandle, BindingError> {
    let tls_server_config = lib.declare_native_struct("TlsServerConfig")?;
    lib.define_native_struct(&tls_server_config)?
        .add(
            "peer_cert_path",
            Type::String,
            "Path to the PEM-encoded certificate of the peer",
        )?
        .add(
            "local_cert_path",
            Type::String,
            "Path to the PEM-encoded local certificate",
        )?
        .add(
            "private_key_path",
            Type::String,
            "Path to the the PEM-encoded private key",
        )?
        .add(
            "password",
            Type::String,
            doc("Optional password if the private key file is encrypted")
                .details("Only PKCS#8 encrypted files are supported.")
                .details("Pass empty string if the file is not encrypted."),
        )?
        .add(
            "min_tls_version",
            StructElementType::Enum(common.min_tls_version.clone(), Some("V1_2".to_owned())),
            "Minimum TLS version allowed",
        )?
        .add(
            "certificate_mode",
            StructElementType::Enum(
                common.certificate_mode.clone(),
                Some("AuthorityBased".to_owned()),
            ),
            "Certficate validation mode",
        )?
        .doc("TLS server configuration")?
        .build()
}

pub(crate) fn build_write_result_struct(
>>>>>>> ffbf6de9
    lib: &mut LibraryBuilder,
    common: &CommonDefinitions,
) -> BackTraced<AsynchronousInterface> {
    let auth_result = lib
        .define_enum("authorization_result")?
        .push(
            "authorized",
            "Client is authorized to perform the operation",
        )?
        .push(
            "not_authorized",
            "Client is non authorized to perform the operation",
        )?
        .doc("Authorization result used by {interface:authorization_handler}")?
        .build()?;

    let definition = lib
        .define_interface(
            "authorization_handler",
            "Modbus Security authorization handler",
        )?
        .begin_callback("read_coils", "Authorize a Read Discrete Inputs request")?
        .param("unit_id", Primitive::U8, "Target unit ID")?
        .param("range", common.address_range.clone(), "Range to read")?
        .param("role", StringType, "Authenticated Modbus role")?
        .returns(auth_result.clone(), "Authorization result")?
        .end_callback()?
        .begin_callback(
            "read_discrete_inputs",
            "Authorize a Read Discrete Inputs request",
        )?
        .param("unit_id", Primitive::U8, "Target unit ID")?
        .param("range", common.address_range.clone(), "Range to read")?
        .param("role", StringType, "Authenticated Modbus role")?
        .returns(auth_result.clone(), "Authorization result")?
        .end_callback()?
        .begin_callback(
            "read_holding_registers",
            "Authorize a Read Holding Registers request",
        )?
        .param("unit_id", Primitive::U8, "Target unit ID")?
        .param("range", common.address_range.clone(), "Range to read")?
        .param("role", StringType, "Authenticated Modbus role")?
        .returns(auth_result.clone(), "Authorization result")?
        .end_callback()?
        .begin_callback(
            "read_input_registers",
            "Authorize a Read Input Registers request",
        )?
        .param("unit_id", Primitive::U8, "Target unit ID")?
        .param("range", common.address_range.clone(), "Range to read")?
        .param("role", StringType, "Authenticated Modbus role")?
        .returns(auth_result.clone(), "Authorization result")?
        .end_callback()?
        .begin_callback("write_single_coil", "Authorize a Write Single Coil request")?
        .param("unit_id", Primitive::U8, "Target unit ID")?
        .param("index", Primitive::U16, "Target index")?
        .param("role", StringType, "Authenticated Modbus role")?
        .returns(auth_result.clone(), "Authorization result")?
        .end_callback()?
        .begin_callback(
            "write_single_register",
            "Authorize a Write Single Register request",
        )?
        .param("unit_id", Primitive::U8, "Target unit ID")?
        .param("index", Primitive::U16, "Target index")?
        .param("role", StringType, "Authenticated Modbus role")?
        .returns(auth_result.clone(), "Authorization result")?
        .end_callback()?
        .begin_callback(
            "write_multiple_coils",
            "Authorize a Write Multiple Coils request",
        )?
        .param("unit_id", Primitive::U8, "Target unit ID")?
        .param("range", common.address_range.clone(), "Range to read")?
        .param("role", StringType, "Authenticated Modbus role")?
        .returns(auth_result.clone(), "Authorization result")?
        .end_callback()?
        .begin_callback(
            "write_multiple_registers",
            "Authorize a Write Multiple Registers request",
        )?
        .param("unit_id", Primitive::U8, "Target unit ID")?
        .param("range", common.address_range.clone(), "Range to read")?
        .param("role", StringType, "Authenticated Modbus role")?
        .returns(auth_result, "Authorization result")?
        .end_callback()?
        .build_async()?;

    Ok(definition)
}

fn build_tls_server_config(
    lib: &mut LibraryBuilder,
    common: &CommonDefinitions,
) -> BackTraced<FunctionArgStructHandle> {
    let min_tls_version_field = Name::create("min_tls_version")?;
    let certificate_mode_field = Name::create("certificate_mode")?;

    let tls_server_config = lib.declare_function_argument_struct("tls_server_config")?;
    let tls_server_config = lib
        .define_function_argument_struct(tls_server_config)?
        .add(
            "peer_cert_path",
            StringType,
            "Path to the PEM-encoded certificate of the peer",
        )?
        .add(
            "local_cert_path",
            StringType,
            "Path to the PEM-encoded local certificate",
        )?
        .add(
            "private_key_path",
            StringType,
            "Path to the the PEM-encoded private key",
        )?
        .add(
            "password",
            StringType,
            doc("Optional password if the private key file is encrypted")
                .details("Only PKCS#8 encrypted files are supported.")
                .details("Pass empty string if the file is not encrypted."),
        )?
        .add(
            &min_tls_version_field,
            common.min_tls_version.clone(),
            "Minimum TLS version allowed",
        )?
        .add(
            &certificate_mode_field,
            common.certificate_mode.clone(),
            "Certficate validation mode",
        )?
        .doc("TLS server configuration")?
        .end_fields()?
        .begin_initializer(
            "init",
            InitializerType::Normal,
            "Initialize a TLS client configuration",
        )?
        .default_variant(&min_tls_version_field, "v12")?
        .default_variant(&certificate_mode_field, "authority_based")?
        .end_initializer()?
        .build()?;

    Ok(tls_server_config)
}

fn build_write_handler_interface(
    lib: &mut LibraryBuilder,
    database: &ClassDeclarationHandle,
    common: &CommonDefinitions,
) -> BackTraced<AsynchronousInterface> {
    let write_result = build_write_result_struct(lib, common)?;

    let interface = lib
        .define_interface(
            "write_handler",
            "Interface used to handle write requests received from the client",
        )?
        // --- write single coil ---
        .begin_callback(
            "write_single_coil",
            "Write a single coil received from the client",
        )?
        .param("index", Primitive::U16, "Index of the coil")?
        .param("value", Primitive::Bool, "Value of the coil to write")?
        .param(
            "database",
            database.clone(),
            "Database interface for updates",
        )?
        .returns(
            write_result.clone(),
            "Struct describing the result of the operation",
        )?
        .end_callback()?
        // --- write single register ---
        .begin_callback(
            "write_single_register",
            "write a single coil received from the client",
        )?
        .param("index", Primitive::U16, "Index of the register")?
        .param("value", Primitive::U16, "Value of the register to write")?
        .param(
            "database",
            database.clone(),
            "Database interface for updates",
        )?
        .returns(
            write_result.clone(),
            "Struct describing the result of the operation",
        )?
        .end_callback()?
        // --- write multiple coils ---
        .begin_callback(
            "write_multiple_coils",
            "Write multiple coils received from the client",
        )?
        .param("start", Primitive::U16, "Starting address")?
        .param(
            "it",
            common.bit_iterator.clone(),
            "Iterator over coil values",
        )?
        .param(
            "database",
            database.clone(),
            "Database interface for updates",
        )?
        .returns(
            write_result.clone(),
            "Struct describing the result of the operation",
        )?
        .end_callback()?
        // --- write multiple registers ---
        .begin_callback(
            "write_multiple_registers",
            "Write multiple registers received from the client",
        )?
        .param("start", Primitive::U16, "Starting address")?
        .param(
            "it",
            common.register_iterator.clone(),
            "Iterator over register values",
        )?
        .param(
            "database",
            database.clone(),
            "Database interface for updates",
        )?
        .returns(
            write_result,
            "Struct describing the result of the operation",
        )?
        .end_callback()?
        // -------------------------------
        .build_async()?;

    Ok(interface)
}

fn build_write_result_struct(
    lib: &mut LibraryBuilder,
    common: &CommonDefinitions,
) -> BackTraced<UniversalStructHandle> {
    let success_field = Name::create("success")?;
    let exception_field = Name::create("exception")?;
    let raw_exception_field = Name::create("raw_exception")?;

    let write_result = lib.declare_universal_struct("write_result")?;
    let write_result = lib
        .define_universal_struct(write_result)?
        .add(success_field.clone(), Primitive::Bool, "true if the operation was successful, false otherwise. Error details found in the exception field.")?
        .add(exception_field.clone(), common.exception.clone(), "Exception enumeration. If {enum:modbus_exception.unknown}, look at the raw value")?
        .add(raw_exception_field.clone(), Primitive::U8, "Raw exception value when {struct:write_result.exception} field is {enum:modbus_exception.unknown}")?
        .doc("Result struct describing if an operation was successful or not. Exception codes are returned to the client")?
        .end_fields()?
        // success initializer
        .begin_initializer("success_init", InitializerType::Static, "Initialize a {struct:write_result} to indicate a successful write operation")?
        .default(&success_field, true)?
        .default_variant(&exception_field, "unknown")?
        .default(&raw_exception_field, NumberValue::U8(0))?
        .end_initializer()?
        // exception initializer
        .begin_initializer("exception_init", InitializerType::Static, "Initialize a {struct:write_result} to indicate a standard Modbus exception")?
        .default(&success_field, false)?
        .default(&raw_exception_field, NumberValue::U8(0))?
        .end_initializer()?
        // raw exception initializer
        .begin_initializer("raw_exception_init", InitializerType::Static, "Initialize a {struct:write_result} to indicate a non-standard Modbus exception")?
        .default(&success_field, false)?
        .default_variant(&exception_field, "unknown")?
        .end_initializer()?
        .build()?;

    Ok(write_result)
}<|MERGE_RESOLUTION|>--- conflicted
+++ resolved
@@ -1,22 +1,8 @@
 use crate::common::CommonDefinitions;
 
-<<<<<<< HEAD
 use oo_bindgen::model::*;
 
 pub(crate) fn build(lib: &mut LibraryBuilder, common: &CommonDefinitions) -> BackTraced<()> {
-=======
-use oo_bindgen::callback::InterfaceHandle;
-use oo_bindgen::class::{ClassDeclarationHandle, ClassHandle};
-use oo_bindgen::error_type::ErrorType;
-use oo_bindgen::native_function::{NativeFunctionHandle, ReturnType, Type};
-use oo_bindgen::native_struct::{NativeStructHandle, StructElementType};
-use oo_bindgen::{doc, BindingError, LibraryBuilder};
-
-pub(crate) fn build(
-    lib: &mut LibraryBuilder,
-    common: &CommonDefinitions,
-) -> Result<(), BindingError> {
->>>>>>> ffbf6de9
     let _server = build_server(lib, common)?;
     Ok(())
 }
@@ -42,16 +28,12 @@
         .end_callback()?
         .build_sync()?;
 
-<<<<<<< HEAD
     let handler_map = build_handler_map(
         lib,
         &database.declaration(),
         db_update_callback.clone(),
         common,
     )?;
-=======
-    let handler_map = build_handler_map(lib, &database.declaration, &db_update_callback, common)?;
->>>>>>> ffbf6de9
     let tls_server_config = build_tls_server_config(lib, common)?;
     let authorization_handler = build_authorization_handler(lib, common)?;
 
@@ -77,104 +59,71 @@
         .doc(doc("Launch a TCP server.")
             .details("Recommended port for Modbus is 502.")
             .details("When the maximum number of concurrent sessions is reached, the oldest session is closed."))?
-<<<<<<< HEAD
             .build_static("create_tcp")?;
+
+    let rtu_constructor = lib
+        .define_function("server_create_rtu")?
+        .param(
+            "runtime",
+            common.runtime_handle.clone(),
+            "runtime on which to spawn the server",
+        )?
+        .param(
+            "path",
+            StringType,
+            "Path to the serial device. Generally /dev/tty0 on Linux and COM1 on Windows.",
+        )?
+        .param(
+            "serial_params",
+            common.serial_port_settings.clone(),
+            "Serial port settings",
+        )?
+        .param(
+            "endpoints",
+            handler_map.declaration.clone(),
+            "map of endpoints which is emptied upon passing to this function",
+        )?
+        .param(
+            "decode_level",
+            common.decode_level.clone(),
+            "Decode levels for this server",
+        )?
+        .returns(server.clone(), "RTU server instance")?
+        .fails_with(common.error_type.clone())?
+        .doc("Launch a RTU server.")?
+        .build_static("create_rtu")?;
 
     let tls_constructor = lib
         .define_function("server_create_tls")?
-=======
-        .build()?;
-
-    let create_rtu_server_fn = lib
-        .declare_native_function("create_rtu_server")?
         .param(
             "runtime",
-            Type::ClassRef(common.runtime_handle.declaration.clone()),
+            common.runtime_handle.clone(),
             "runtime on which to spawn the server",
         )?
-        .param("path", Type::String, "Path to the serial device. Generally /dev/tty0 on Linux and COM1 on Windows.")?
-        .param("serial_params", Type::Struct(common.serial_port_settings.clone()), "Serial port settings")?
+        .param("address", StringType, "IPv4 or IPv6 host/port string")?
+        .param("max_sessions", Primitive::U16, "Maximum number of concurrent sessions")?
         .param(
             "endpoints",
-            Type::ClassRef(handler_map.declaration.clone()),
+            handler_map.declaration.clone(),
             "map of endpoints which is emptied upon passing to this function",
         )?
-        .param("decode_level", Type::Struct(common.decode_level.clone()), "Decode levels for this server")?
-        .return_type(ReturnType::Type(
-            Type::ClassRef(server.clone()),
-            "handle to the server".into(),
-        ))?
-        .fails_with(common.error_type.clone())?
-        .doc("Launch a TCP server. When the maximum number of concurrent sessions is reached, the oldest session is closed.")?
-        .build()?;
-
-    let create_tls_server_fn = lib
-        .declare_native_function("create_tls_server")?
-        .param(
-            "runtime",
-            Type::ClassRef(common.runtime_handle.declaration.clone()),
-            "runtime on which to spawn the server",
-        )?
-        .param("address", Type::String, "IPv4 or IPv6 host/port string")?
-        .param("max_sessions", Type::Uint16, "Maximum number of concurrent sessions")?
-        .param(
-            "endpoints",
-            Type::ClassRef(handler_map.declaration.clone()),
-            "map of endpoints which is emptied upon passing to this function",
-        )?
         .param(
             "tls_config",
-            Type::Struct(tls_server_config),
+            tls_server_config,
             "TLS server configuration",
         )?
         .param(
             "authorization_handler",
-            Type::Interface(authorization_handler),
+        authorization_handler,
             "Authorization handler"
         )?
-        .param("decode_level", Type::Struct(common.decode_level.clone()), "Decode levels for this server")?
-        .return_type(ReturnType::Type(
-            Type::ClassRef(server.clone()),
-            "handle to the server".into(),
-        ))?
+        .param("decode_level", common.decode_level.clone(), "Decode levels for this server")?
+        .returns(server.clone(), "Modbus Security (TLS) server instance")?
         .fails_with(common.error_type.clone())?
         .doc(doc("Launch a Modbus Security (TLS) server.")
             .details("Recommended port for Modbus Security is 802.")
             .details("When the maximum number of concurrent sessions is reached, the oldest session is closed."))?
-        .build()?;
-
-    let destroy_fn = lib
-        .declare_native_function("server_destroy")?
->>>>>>> ffbf6de9
-        .param(
-            "runtime",
-            common.runtime_handle.clone(),
-            "runtime on which to spawn the server",
-        )?
-        .param("address", StringType, "IPv4 or IPv6 host/port string")?
-        .param("max_sessions", Primitive::U16, "Maximum number of concurrent sessions")?
-        .param(
-            "endpoints",
-            handler_map.declaration(),
-            "Map of endpoints which is emptied upon passing to this function",
-        )?
-        .param(
-            "tls_config",
-            tls_server_config,
-            "TLS server configuration",
-        )?
-        .param(
-            "authorization_handler",
-            authorization_handler,
-            "Authorization handler",
-        )?
-        .param("decode_level", common.decode_level.clone(), "Decode levels for this server")?
-        .returns(server.clone(), "TCP server instance")?
-        .fails_with(common.error_type.clone())?
-        .doc(doc("Launch a TLS server.")
-            .details("Recommended port for Modbus is 502.")
-            .details("When the maximum number of concurrent sessions is reached, the oldest session is closed."))?
-            .build_static("create_tls")?;
+        .build_static("create_tls")?;
 
     let destructor = lib.define_destructor(
         server.clone(),
@@ -189,22 +138,13 @@
         .doc("Update the database associated with a particular unit id. If the unit id exists, lock the database and call user code to perform the transaction")?
         .build()?;
 
-<<<<<<< HEAD
     let server = lib.define_class(&server)?
         .static_method(tcp_constructor)?
+        .static_method(rtu_constructor)?
         .static_method(tls_constructor)?
         .method(update_fn)?
         .destructor(destructor)?
         .custom_destroy("shutdown")?
-=======
-    lib.define_class(&server)?
-        .destructor(&destroy_fn)?
-        .method("update", &update_fn)?
-        .static_method("create_tcp_server", &create_tcp_server_fn)?
-        .static_method("create_rtu_server", &create_rtu_server_fn)?
-        .static_method("create_tls_server", &create_tls_server_fn)?
-        .custom_destroy("Shutdown")?
->>>>>>> ffbf6de9
         .doc("Handle to the running server. The server remains alive until this reference is destroyed")?
         .build()?;
 
@@ -215,13 +155,8 @@
     lib: &mut LibraryBuilder,
     db: &ClassDeclarationHandle,
     snake_name: &str,
-<<<<<<< HEAD
     value_type: Primitive,
 ) -> BackTraced<MethodHandle> {
-=======
-    value_type: Type,
-) -> Result<NativeFunctionHandle, BindingError> {
->>>>>>> ffbf6de9
     let spaced_name = snake_name.replace('_', " ");
 
     let method = lib
@@ -247,15 +182,9 @@
     lib: &mut LibraryBuilder,
     db: &ClassDeclarationHandle,
     snake_name: &str,
-<<<<<<< HEAD
     value_type: Primitive,
     error_type: &ErrorTypeHandle,
 ) -> BackTraced<MethodHandle> {
-=======
-    value_type: Type,
-    error_type: &ErrorType,
-) -> Result<NativeFunctionHandle, BindingError> {
->>>>>>> ffbf6de9
     let spaced_name = snake_name.replace('_', " ");
 
     let method = lib
@@ -280,11 +209,7 @@
     lib: &mut LibraryBuilder,
     db: &ClassDeclarationHandle,
     snake_name: &str,
-<<<<<<< HEAD
 ) -> BackTraced<MethodHandle> {
-=======
-) -> Result<NativeFunctionHandle, BindingError> {
->>>>>>> ffbf6de9
     let spaced_name = snake_name.replace('_', " ");
 
     let method = lib
@@ -308,13 +233,8 @@
     lib: &mut LibraryBuilder,
     db: &ClassDeclarationHandle,
     snake_name: &str,
-<<<<<<< HEAD
     value_type: Primitive,
 ) -> BackTraced<MethodHandle> {
-=======
-    value_type: Type,
-) -> Result<NativeFunctionHandle, BindingError> {
->>>>>>> ffbf6de9
     let spaced_name = snake_name.replace('_', " ");
 
     let method = lib
@@ -474,193 +394,6 @@
 }
 
 fn build_authorization_handler(
-<<<<<<< HEAD
-=======
-    lib: &mut LibraryBuilder,
-    common: &CommonDefinitions,
-) -> Result<InterfaceHandle, BindingError> {
-    let auth_result = lib
-        .define_native_enum("AuthorizationResult")?
-        .push(
-            "Authorized",
-            "Client is authorized to perform the operation",
-        )?
-        .push(
-            "NotAuthorized",
-            "Client is non authorized to perform the operation",
-        )?
-        .doc("Authorization result used by {interface:AuthorizationHandler}")?
-        .build()?;
-
-    lib.define_interface(
-        "AuthorizationHandler",
-        "Modbus Security authorization handler",
-    )?
-    .callback("read_coils", "Authorize a Read Discrete Inputs request")?
-    .param("unit_id", Type::Uint8, "Target unit ID")?
-    .param(
-        "range",
-        Type::Struct(common.address_range.clone()),
-        "Range to read",
-    )?
-    .param("role", Type::String, "Authenticated Modbus role")?
-    .return_type(ReturnType::new(
-        Type::Enum(auth_result.clone()),
-        "Authorization result",
-    ))?
-    .build()?
-    .callback(
-        "read_discrete_inputs",
-        "Authorize a Read Discrete Inputs request",
-    )?
-    .param("unit_id", Type::Uint8, "Target unit ID")?
-    .param(
-        "range",
-        Type::Struct(common.address_range.clone()),
-        "Range to read",
-    )?
-    .param("role", Type::String, "Authenticated Modbus role")?
-    .return_type(ReturnType::new(
-        Type::Enum(auth_result.clone()),
-        "Authorization result",
-    ))?
-    .build()?
-    .callback(
-        "read_holding_registers",
-        "Authorize a Read Holding Registers request",
-    )?
-    .param("unit_id", Type::Uint8, "Target unit ID")?
-    .param(
-        "range",
-        Type::Struct(common.address_range.clone()),
-        "Range to read",
-    )?
-    .param("role", Type::String, "Authenticated Modbus role")?
-    .return_type(ReturnType::new(
-        Type::Enum(auth_result.clone()),
-        "Authorization result",
-    ))?
-    .build()?
-    .callback(
-        "read_input_registers",
-        "Authorize a Read Input Registers request",
-    )?
-    .param("unit_id", Type::Uint8, "Target unit ID")?
-    .param(
-        "range",
-        Type::Struct(common.address_range.clone()),
-        "Range to read",
-    )?
-    .param("role", Type::String, "Authenticated Modbus role")?
-    .return_type(ReturnType::new(
-        Type::Enum(auth_result.clone()),
-        "Authorization result",
-    ))?
-    .build()?
-    .callback("write_single_coil", "Authorize a Write Single Coil request")?
-    .param("unit_id", Type::Uint8, "Target unit ID")?
-    .param("index", Type::Uint16, "Target index")?
-    .param("role", Type::String, "Authenticated Modbus role")?
-    .return_type(ReturnType::new(
-        Type::Enum(auth_result.clone()),
-        "Authorization result",
-    ))?
-    .build()?
-    .callback(
-        "write_single_register",
-        "Authorize a Write Single Register request",
-    )?
-    .param("unit_id", Type::Uint8, "Target unit ID")?
-    .param("index", Type::Uint16, "Target index")?
-    .param("role", Type::String, "Authenticated Modbus role")?
-    .return_type(ReturnType::new(
-        Type::Enum(auth_result.clone()),
-        "Authorization result",
-    ))?
-    .build()?
-    .callback(
-        "write_multiple_coils",
-        "Authorize a Write Multiple Coils request",
-    )?
-    .param("unit_id", Type::Uint8, "Target unit ID")?
-    .param(
-        "range",
-        Type::Struct(common.address_range.clone()),
-        "Range to read",
-    )?
-    .param("role", Type::String, "Authenticated Modbus role")?
-    .return_type(ReturnType::new(
-        Type::Enum(auth_result.clone()),
-        "Authorization result",
-    ))?
-    .build()?
-    .callback(
-        "write_multiple_registers",
-        "Authorize a Write Multiple Registers request",
-    )?
-    .param("unit_id", Type::Uint8, "Target unit ID")?
-    .param(
-        "range",
-        Type::Struct(common.address_range.clone()),
-        "Range to read",
-    )?
-    .param("role", Type::String, "Authenticated Modbus role")?
-    .return_type(ReturnType::new(
-        Type::Enum(auth_result),
-        "Authorization result",
-    ))?
-    .build()?
-    .destroy_callback("on_destroy")?
-    .build()
-}
-
-fn build_tls_server_config(
-    lib: &mut LibraryBuilder,
-    common: &CommonDefinitions,
-) -> Result<NativeStructHandle, BindingError> {
-    let tls_server_config = lib.declare_native_struct("TlsServerConfig")?;
-    lib.define_native_struct(&tls_server_config)?
-        .add(
-            "peer_cert_path",
-            Type::String,
-            "Path to the PEM-encoded certificate of the peer",
-        )?
-        .add(
-            "local_cert_path",
-            Type::String,
-            "Path to the PEM-encoded local certificate",
-        )?
-        .add(
-            "private_key_path",
-            Type::String,
-            "Path to the the PEM-encoded private key",
-        )?
-        .add(
-            "password",
-            Type::String,
-            doc("Optional password if the private key file is encrypted")
-                .details("Only PKCS#8 encrypted files are supported.")
-                .details("Pass empty string if the file is not encrypted."),
-        )?
-        .add(
-            "min_tls_version",
-            StructElementType::Enum(common.min_tls_version.clone(), Some("V1_2".to_owned())),
-            "Minimum TLS version allowed",
-        )?
-        .add(
-            "certificate_mode",
-            StructElementType::Enum(
-                common.certificate_mode.clone(),
-                Some("AuthorityBased".to_owned()),
-            ),
-            "Certficate validation mode",
-        )?
-        .doc("TLS server configuration")?
-        .build()
-}
-
-pub(crate) fn build_write_result_struct(
->>>>>>> ffbf6de9
     lib: &mut LibraryBuilder,
     common: &CommonDefinitions,
 ) -> BackTraced<AsynchronousInterface> {
