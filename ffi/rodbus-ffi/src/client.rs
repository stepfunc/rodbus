use std::path::Path;

use crate::ffi;
use rodbus::client::{ReconnectStrategy, WriteMultiple};
use rodbus::AddressRange;
use std::path::Path;
use std::time::Duration;

pub struct ClientChannel {
    pub(crate) inner: rodbus::client::Channel,
    pub(crate) runtime: crate::RuntimeHandle,
}

pub(crate) unsafe fn client_channel_create_tcp(
    runtime: *mut crate::Runtime,
    address: &std::ffi::CStr,
    max_queued_requests: u16,
    retry_strategy: ffi::RetryStrategy,
    decode_level: ffi::DecodeLevel,
) -> Result<*mut crate::ClientChannel, ffi::ParamError> {
    let runtime = runtime.as_ref().ok_or(ffi::ParamError::NullParameter)?;
    let address = address.to_string_lossy().parse()?;

    let (handle, task) = rodbus::client::create_tcp_handle_and_task(
        address,
        max_queued_requests as usize,
        retry_strategy.into(),
        decode_level.into(),
    );

    runtime.inner.spawn(task);

    Ok(Box::into_raw(Box::new(ClientChannel {
        inner: handle,
        runtime: runtime.handle(),
    })))
}

pub(crate) unsafe fn client_channel_create_tls(
    runtime: *mut crate::Runtime,
    address: &std::ffi::CStr,
    max_queued_requests: u16,
    retry_strategy: ffi::RetryStrategy,
    tls_config: ffi::TlsClientConfig,
    decode_level: ffi::DecodeLevel,
) -> Result<*mut crate::ClientChannel, ffi::ParamError> {
    let runtime = runtime.as_ref().ok_or(ffi::ParamError::NullParameter)?;
    let address = address.to_string_lossy().parse()?;

<<<<<<< HEAD
    let password = tls_config.password().to_string_lossy();
    let optional_password = match password.as_ref() {
        "" => None,
        password => Some(password),
    };

    let tls_config = rodbus::client::TlsClientConfig::new(
        &tls_config.dns_name().to_string_lossy(),
        Path::new(tls_config.peer_cert_path().to_string_lossy().as_ref()),
        Path::new(tls_config.local_cert_path().to_string_lossy().as_ref()),
        Path::new(tls_config.private_key_path().to_string_lossy().as_ref()),
        optional_password,
        tls_config.min_tls_version().into(),
        tls_config.certificate_mode().into(),
    )
    .map_err(|err| {
        tracing::error!("TLS error: {}", err);
        err
    })?;

    let (handle, task) = rodbus::client::create_tls_handle_and_task(
=======
    let (handle, task) = rodbus::client::create_tcp_handle_and_task(
>>>>>>> ffbf6de9
        address,
        max_queued_requests as usize,
        retry_strategy.into(),
        tls_config,
        decode_level.into(),
    );

    runtime.inner.spawn(task);

    Ok(Box::into_raw(Box::new(ClientChannel {
        inner: handle,
        runtime: runtime.handle(),
    })))
}

<<<<<<< HEAD
pub(crate) unsafe fn client_channel_destroy(channel: *mut crate::ClientChannel) {
=======
pub(crate) unsafe fn create_rtu_client(
    runtime: *mut crate::Runtime,
    path: &std::ffi::CStr,
    serial_params: ffi::SerialPortSettings,
    max_queued_requests: u16,
    open_retry_delay: Duration,
    decode_level: ffi::DecodeLevel,
) -> Result<*mut crate::Channel, ffi::ParamError> {
    let runtime = runtime.as_ref().ok_or(ffi::ParamError::NullParameter)?;

    let (handle, task) = rodbus::client::create_rtu_handle_and_task(
        &path.to_string_lossy(),
        serial_params.into(),
        max_queued_requests as usize,
        open_retry_delay,
        decode_level.into(),
    );

    runtime.inner.spawn(task);

    Ok(Box::into_raw(Box::new(Channel {
        inner: handle,
        runtime: runtime.handle(),
    })))
}

pub(crate) unsafe fn create_tls_client(
    runtime: *mut crate::Runtime,
    address: &std::ffi::CStr,
    max_queued_requests: u16,
    retry_strategy: ffi::RetryStrategy,
    tls_config: ffi::TlsClientConfig,
    decode_level: ffi::DecodeLevel,
) -> Result<*mut crate::Channel, ffi::ParamError> {
    let runtime = runtime.as_ref().ok_or(ffi::ParamError::NullParameter)?;
    let address = address.to_string_lossy().parse()?;

    let password = tls_config.password().to_string_lossy();
    let optional_password = match password.as_ref() {
        "" => None,
        password => Some(password),
    };

    let tls_config = rodbus::client::TlsClientConfig::new(
        &tls_config.dns_name().to_string_lossy(),
        Path::new(tls_config.peer_cert_path().to_string_lossy().as_ref()),
        Path::new(tls_config.local_cert_path().to_string_lossy().as_ref()),
        Path::new(tls_config.private_key_path().to_string_lossy().as_ref()),
        optional_password,
        tls_config.min_tls_version().into(),
        tls_config.certificate_mode().into(),
    )
    .map_err(|err| {
        tracing::error!("TLS error: {}", err);
        err
    })?;

    let (handle, task) = rodbus::client::create_tls_handle_and_task(
        address,
        max_queued_requests as usize,
        retry_strategy.into(),
        tls_config,
        decode_level.into(),
    );

    runtime.inner.spawn(task);

    Ok(Box::into_raw(Box::new(Channel {
        inner: handle,
        runtime: runtime.handle(),
    })))
}

pub(crate) unsafe fn channel_destroy(channel: *mut crate::Channel) {
>>>>>>> ffbf6de9
    if !channel.is_null() {
        Box::from_raw(channel);
    };
}

pub(crate) unsafe fn client_channel_read_coils(
    channel: *mut crate::ClientChannel,
    param: crate::ffi::RequestParam,
    range: crate::ffi::AddressRange,
    callback: crate::ffi::BitReadCallback,
) -> Result<(), ffi::ParamError> {
    let channel = channel.as_ref().ok_or(ffi::ParamError::NullParameter)?;
    let range = AddressRange::try_from(range.start, range.count)?;
    let callback = callback.convert_to_fn_once();

    let mut session = param.build_session(channel);
    channel
        .runtime
        .spawn(async move { session.read_coils(range, callback).await })?;

    Ok(())
}

pub(crate) unsafe fn client_channel_read_discrete_inputs(
    channel: *mut crate::ClientChannel,
    param: crate::ffi::RequestParam,
    range: crate::ffi::AddressRange,
    callback: crate::ffi::BitReadCallback,
) -> Result<(), ffi::ParamError> {
    let channel = channel.as_ref().ok_or(ffi::ParamError::NullParameter)?;
    let range = AddressRange::try_from(range.start, range.count)?;
    let callback = callback.convert_to_fn_once();

    let mut session = param.build_session(channel);
    channel
        .runtime
        .spawn(async move { session.read_discrete_inputs(range, callback).await })?;

    Ok(())
}

pub(crate) unsafe fn client_channel_read_holding_registers(
    channel: *mut crate::ClientChannel,
    param: crate::ffi::RequestParam,
    range: crate::ffi::AddressRange,
    callback: crate::ffi::RegisterReadCallback,
) -> Result<(), ffi::ParamError> {
    let channel = channel.as_ref().ok_or(ffi::ParamError::NullParameter)?;
    let range = AddressRange::try_from(range.start, range.count)?;
    let callback = callback.convert_to_fn_once();

    let mut session = param.build_session(channel);
    channel
        .runtime
        .spawn(async move { session.read_holding_registers(range, callback).await })?;

    Ok(())
}

pub(crate) unsafe fn client_channel_read_input_registers(
    channel: *mut crate::ClientChannel,
    param: crate::ffi::RequestParam,
    range: crate::ffi::AddressRange,
    callback: crate::ffi::RegisterReadCallback,
) -> Result<(), ffi::ParamError> {
    let channel = channel.as_ref().ok_or(ffi::ParamError::NullParameter)?;
    let range = AddressRange::try_from(range.start, range.count)?;
    let callback = callback.convert_to_fn_once();

    let mut session = param.build_session(channel);
    channel
        .runtime
        .spawn(async move { session.read_input_registers(range, callback).await })?;

    Ok(())
}

pub(crate) unsafe fn client_channel_write_single_coil(
    channel: *mut crate::ClientChannel,
    param: crate::ffi::RequestParam,
    bit: crate::ffi::BitValue,
    callback: crate::ffi::WriteCallback,
) -> Result<(), ffi::ParamError> {
    let channel = channel.as_ref().ok_or(ffi::ParamError::NullParameter)?;
    let callback = callback.convert_to_fn_once();

    let mut session = param.build_session(channel);
    channel
        .runtime
        .spawn(async move { session.write_single_coil(bit.into(), callback).await })?;

    Ok(())
}

pub(crate) unsafe fn client_channel_write_single_register(
    channel: *mut crate::ClientChannel,
    param: crate::ffi::RequestParam,
    register: crate::ffi::RegisterValue,
    callback: crate::ffi::WriteCallback,
) -> Result<(), ffi::ParamError> {
    let channel = channel.as_ref().ok_or(ffi::ParamError::NullParameter)?;
    let callback = callback.convert_to_fn_once();

    let mut session = param.build_session(channel);
    channel.runtime.spawn(async move {
        session
            .write_single_register(register.into(), callback)
            .await
    })?;

    Ok(())
}

pub(crate) unsafe fn client_channel_write_multiple_coils(
    channel: *mut crate::ClientChannel,
    param: crate::ffi::RequestParam,
    start: u16,
    items: *mut crate::BitList,
    callback: crate::ffi::WriteCallback,
) -> Result<(), ffi::ParamError> {
    let channel = channel.as_ref().ok_or(ffi::ParamError::NullParameter)?;
    let items = items.as_ref().ok_or(ffi::ParamError::NullParameter)?;
    let args = WriteMultiple::from(start, items.inner.clone())?;
    let callback = callback.convert_to_fn_once();

    let mut session = param.build_session(channel);
    channel
        .runtime
        .spawn(async move { session.write_multiple_coils(args, callback).await })?;

    Ok(())
}

pub(crate) unsafe fn client_channel_write_multiple_registers(
    channel: *mut crate::ClientChannel,
    param: crate::ffi::RequestParam,
    start: u16,
    items: *mut crate::RegisterList,
    callback: crate::ffi::WriteCallback,
) -> Result<(), ffi::ParamError> {
    let channel = channel.as_ref().ok_or(ffi::ParamError::NullParameter)?;
    let items = items.as_ref().ok_or(ffi::ParamError::NullParameter)?;
    let args = WriteMultiple::from(start, items.inner.clone())?;
    let callback = callback.convert_to_fn_once();

    let mut session = param.build_session(channel);
    channel
        .runtime
        .spawn(async move { session.write_multiple_registers(args, callback).await })?;

    Ok(())
}

impl From<ffi::RetryStrategy> for Box<dyn ReconnectStrategy + Send> {
    fn from(from: ffi::RetryStrategy) -> Self {
        rodbus::client::doubling_reconnect_strategy(from.min_delay(), from.max_delay())
    }
}<|MERGE_RESOLUTION|>--- conflicted
+++ resolved
@@ -1,5 +1,3 @@
-use std::path::Path;
-
 use crate::ffi;
 use rodbus::client::{ReconnectStrategy, WriteMultiple};
 use rodbus::AddressRange;
@@ -25,6 +23,32 @@
         address,
         max_queued_requests as usize,
         retry_strategy.into(),
+        decode_level.into(),
+    );
+
+    runtime.inner.spawn(task);
+
+    Ok(Box::into_raw(Box::new(ClientChannel {
+        inner: handle,
+        runtime: runtime.handle(),
+    })))
+}
+
+pub(crate) unsafe fn client_channel_create_rtu(
+    runtime: *mut crate::Runtime,
+    path: &std::ffi::CStr,
+    serial_params: ffi::SerialPortSettings,
+    max_queued_requests: u16,
+    open_retry_delay: Duration,
+    decode_level: ffi::DecodeLevel,
+) -> Result<*mut crate::ClientChannel, ffi::ParamError> {
+    let runtime = runtime.as_ref().ok_or(ffi::ParamError::NullParameter)?;
+
+    let (handle, task) = rodbus::client::create_rtu_handle_and_task(
+        &path.to_string_lossy(),
+        serial_params.into(),
+        max_queued_requests as usize,
+        open_retry_delay,
         decode_level.into(),
     );
 
@@ -47,7 +71,6 @@
     let runtime = runtime.as_ref().ok_or(ffi::ParamError::NullParameter)?;
     let address = address.to_string_lossy().parse()?;
 
-<<<<<<< HEAD
     let password = tls_config.password().to_string_lossy();
     let optional_password = match password.as_ref() {
         "" => None,
@@ -69,9 +92,6 @@
     })?;
 
     let (handle, task) = rodbus::client::create_tls_handle_and_task(
-=======
-    let (handle, task) = rodbus::client::create_tcp_handle_and_task(
->>>>>>> ffbf6de9
         address,
         max_queued_requests as usize,
         retry_strategy.into(),
@@ -87,84 +107,7 @@
     })))
 }
 
-<<<<<<< HEAD
 pub(crate) unsafe fn client_channel_destroy(channel: *mut crate::ClientChannel) {
-=======
-pub(crate) unsafe fn create_rtu_client(
-    runtime: *mut crate::Runtime,
-    path: &std::ffi::CStr,
-    serial_params: ffi::SerialPortSettings,
-    max_queued_requests: u16,
-    open_retry_delay: Duration,
-    decode_level: ffi::DecodeLevel,
-) -> Result<*mut crate::Channel, ffi::ParamError> {
-    let runtime = runtime.as_ref().ok_or(ffi::ParamError::NullParameter)?;
-
-    let (handle, task) = rodbus::client::create_rtu_handle_and_task(
-        &path.to_string_lossy(),
-        serial_params.into(),
-        max_queued_requests as usize,
-        open_retry_delay,
-        decode_level.into(),
-    );
-
-    runtime.inner.spawn(task);
-
-    Ok(Box::into_raw(Box::new(Channel {
-        inner: handle,
-        runtime: runtime.handle(),
-    })))
-}
-
-pub(crate) unsafe fn create_tls_client(
-    runtime: *mut crate::Runtime,
-    address: &std::ffi::CStr,
-    max_queued_requests: u16,
-    retry_strategy: ffi::RetryStrategy,
-    tls_config: ffi::TlsClientConfig,
-    decode_level: ffi::DecodeLevel,
-) -> Result<*mut crate::Channel, ffi::ParamError> {
-    let runtime = runtime.as_ref().ok_or(ffi::ParamError::NullParameter)?;
-    let address = address.to_string_lossy().parse()?;
-
-    let password = tls_config.password().to_string_lossy();
-    let optional_password = match password.as_ref() {
-        "" => None,
-        password => Some(password),
-    };
-
-    let tls_config = rodbus::client::TlsClientConfig::new(
-        &tls_config.dns_name().to_string_lossy(),
-        Path::new(tls_config.peer_cert_path().to_string_lossy().as_ref()),
-        Path::new(tls_config.local_cert_path().to_string_lossy().as_ref()),
-        Path::new(tls_config.private_key_path().to_string_lossy().as_ref()),
-        optional_password,
-        tls_config.min_tls_version().into(),
-        tls_config.certificate_mode().into(),
-    )
-    .map_err(|err| {
-        tracing::error!("TLS error: {}", err);
-        err
-    })?;
-
-    let (handle, task) = rodbus::client::create_tls_handle_and_task(
-        address,
-        max_queued_requests as usize,
-        retry_strategy.into(),
-        tls_config,
-        decode_level.into(),
-    );
-
-    runtime.inner.spawn(task);
-
-    Ok(Box::into_raw(Box::new(Channel {
-        inner: handle,
-        runtime: runtime.handle(),
-    })))
-}
-
-pub(crate) unsafe fn channel_destroy(channel: *mut crate::Channel) {
->>>>>>> ffbf6de9
     if !channel.is_null() {
         Box::from_raw(channel);
     };
