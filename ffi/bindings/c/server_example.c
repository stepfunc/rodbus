--- conflicted
+++ resolved
@@ -137,51 +137,6 @@
 
 int run_server(rodbus_server_t* server)
 {
-<<<<<<< HEAD
-    // initialize logging with the default configuration
-    rodbus_logger_t logger = rodbus_logger_init(&on_log_message, NULL, NULL);
-    rodbus_configure_logging(rodbus_logging_config_init(), logger);
-
-    rodbus_runtime_t *runtime = NULL;
-    rodbus_server_t *server = NULL;
-    rodbus_param_error_t err = RODBUS_PARAM_ERROR_OK;
-
-    // initialize the runtime
-    rodbus_runtime_config_t runtime_config = rodbus_runtime_config_init();
-    runtime_config.num_core_threads = 4;
-    err = rodbus_runtime_create(runtime_config, &runtime);
-    if (err) {
-        printf("Unable to initialize runtime: %s\n", rodbus_param_error_to_string(err));
-        goto cleanup;
-    }
-
-    // create the device map
-    // ANCHOR: device_map_init
-    rodbus_write_handler_t write_handler =
-        rodbus_write_handler_init(&on_write_single_coil, &on_write_single_register, &on_write_multiple_coils, &on_write_multiple_registers, NULL, NULL);
-
-    rodbus_device_map_t *map = rodbus_device_map_create();
-    rodbus_device_map_add_endpoint(map,
-                            1,                                                      // Unit ID
-                            write_handler,                                          // Handler for write requests
-                            rodbus_database_callback_init(configure_db, NULL, NULL) // Callback for the initial state of the database
-    );
-    // ANCHOR_END: device_map_init
-
-    // create the TCP server
-    // ANCHOR: tcp_server_create
-    rodbus_decode_level_t decode_level = rodbus_decode_level_init();
-    err = rodbus_server_create_tcp(runtime, "127.0.0.1:502", 100, map, decode_level, &server);
-    rodbus_device_map_destroy(map);
-
-    if (err) {
-        printf("Unable to initialize server: %s\n", rodbus_param_error_to_string(err));
-        goto cleanup;
-    }
-    // ANCHOR_END: tcp_server_create
-
-=======
->>>>>>> ffbf6de9
     // state passed to the update callbacks
     state_t state = {
         .coil_value = false,
@@ -227,11 +182,11 @@
     rodbus_write_handler_t write_handler =
         rodbus_write_handler_init(&on_write_single_coil, &on_write_single_register, &on_write_multiple_coils, &on_write_multiple_registers, NULL, NULL);
 
-    rodbus_device_map_t* map = rodbus_device_map_new();
-    rodbus_map_add_endpoint(map,
-                            1,                                                      // Unit ID
-                            write_handler,                                          // Handler for write requests
-                            rodbus_database_callback_init(configure_db, NULL, NULL) // Callback for the initial state of the database
+    rodbus_device_map_t* map = rodbus_device_map_create();
+    rodbus_device_map_add_endpoint(map,
+                                   1,                                                      // Unit ID
+                                   write_handler,                                          // Handler for write requests
+                                   rodbus_database_callback_init(configure_db, NULL, NULL) // Callback for the initial state of the database
     );
     // ANCHOR_END: device_map_init
 
@@ -244,7 +199,7 @@
     rodbus_server_t* server = NULL;
     rodbus_device_map_t* map = build_device_map();
     rodbus_decode_level_t decode_level = rodbus_decode_level_init();
-    rodbus_param_error_t err = rodbus_create_tcp_server(runtime, "127.0.0.1:502", 100, map, decode_level, &server);
+    rodbus_param_error_t err = rodbus_server_create_tcp(runtime, "127.0.0.1:502", 100, map, decode_level, &server);
     rodbus_device_map_destroy(map);
 
     if (err) {
@@ -262,7 +217,7 @@
     rodbus_server_t* server = NULL;
     rodbus_device_map_t* map = build_device_map();
     rodbus_decode_level_t decode_level = rodbus_decode_level_init();
-    rodbus_param_error_t err = rodbus_create_rtu_server(runtime, "/dev/ttySIM1", rodbus_serial_port_settings_init(), map, decode_level, &server);
+    rodbus_param_error_t err = rodbus_server_create_rtu(runtime, "/dev/ttySIM1", rodbus_serial_port_settings_init(), map, decode_level, &server);
     rodbus_device_map_destroy(map);
 
     if (err) {
@@ -323,7 +278,7 @@
     rodbus_device_map_t* map = build_device_map();
     rodbus_authorization_handler_t auth_handler = get_auth_handler();
     rodbus_decode_level_t decode_level = rodbus_decode_level_init();
-    rodbus_param_error_t err = rodbus_create_tls_server(runtime, "127.0.0.1:802", 100, map, tls_config, auth_handler, decode_level, &server);
+    rodbus_param_error_t err = rodbus_server_create_tls(runtime, "127.0.0.1:802", 100, map, tls_config, auth_handler, decode_level, &server);
     rodbus_device_map_destroy(map);
 
     if (err) {
@@ -372,7 +327,7 @@
     rodbus_runtime_t *runtime = NULL;
     rodbus_runtime_config_t runtime_config = rodbus_runtime_config_init();
     runtime_config.num_core_threads = 4;
-    rodbus_param_error_t err = rodbus_runtime_new(runtime_config, &runtime);
+    rodbus_param_error_t err = rodbus_runtime_create(runtime_config, &runtime);
     if (err) {
         printf("Unable to initialize runtime: %s\n", rodbus_param_error_to_string(err));
         return -1;
