package io.stepfunc.rodbus.examples;

import static org.joou.Unsigned.*;

import io.stepfunc.rodbus.*;
import java.io.BufferedReader;
import java.io.InputStreamReader;
import java.time.Duration;
import java.util.Arrays;
import java.util.List;

import io.stepfunc.rodbus.Runtime;
import org.joou.UByte;
import org.joou.UShort;

class TestLogger implements Logger {

    @Override
    public void onMessage(LogLevel level, String message) {
        System.out.print(message);
    }
}

// ANCHOR: write_handler
class ExampleWriteHandler implements WriteHandler {
    @Override
    public WriteResult writeSingleCoil(UShort index, boolean value, Database database) {
        if(database.updateCoil(index, value)) {
            return WriteResult.successInit();
        } else {
            return WriteResult.exceptionInit(ModbusException.ILLEGAL_DATA_ADDRESS);
        }
    }

    @Override
    public WriteResult writeSingleRegister(UShort index, UShort value, Database database) {
        if(database.updateHoldingRegister(index, value)) {
            return WriteResult.successInit();
        } else {
            return WriteResult.exceptionInit(ModbusException.ILLEGAL_DATA_ADDRESS);
        }
    }

    @Override
    public WriteResult writeMultipleCoils(UShort start, List<BitValue> it, Database database) {
        WriteResult result = WriteResult.successInit();

        for(BitValue bit : it) {
            if(!database.updateCoil(bit.index, bit.value)) {
                result = WriteResult.exceptionInit(ModbusException.ILLEGAL_DATA_ADDRESS);
            }
        }

        return result;
    }

    @Override
    public WriteResult writeMultipleRegisters(UShort start, List<RegisterValue> it, Database database) {
        WriteResult result = WriteResult.successInit();

        for(RegisterValue reg : it) {
            if(!database.updateHoldingRegister(reg.index, reg.value)) {
                result = WriteResult.exceptionInit(ModbusException.ILLEGAL_DATA_ADDRESS);
            }
        }

        return result;
    }
}
// ANCHOR_END: write_handler

// ANCHOR: auth_handler
class TestAuthorizationHandler implements AuthorizationHandler
{
    public AuthorizationResult readCoils(UByte unitId, AddressRange range, String role) {
        return AuthorizationResult.AUTHORIZED;
    }

    public AuthorizationResult readDiscreteInputs(UByte unitId, AddressRange range, String role) {
        return AuthorizationResult.AUTHORIZED;
    }

    public AuthorizationResult readHoldingRegisters(UByte unitId, AddressRange range, String role) {
        return AuthorizationResult.AUTHORIZED;
    }

    public AuthorizationResult readInputRegisters(UByte unitId, AddressRange range, String role) {
        return AuthorizationResult.AUTHORIZED;
    }

    public AuthorizationResult writeSingleCoil(UByte unitId, UShort idx, String role) {
        return AuthorizationResult.NOT_AUTHORIZED;
    }

    public AuthorizationResult writeSingleRegister(UByte unitId, UShort idx, String role) {
        return AuthorizationResult.NOT_AUTHORIZED;
    }

    public AuthorizationResult writeMultipleCoils(UByte unitId, AddressRange range, String role) {
        return AuthorizationResult.NOT_AUTHORIZED;
    }

    public AuthorizationResult writeMultipleRegisters(UByte unitId, AddressRange range, String role) {
        return AuthorizationResult.NOT_AUTHORIZED;
    }
}
// ANCHOR_END: auth_handler

public class ServerExample {
    public static void main(String[] args) throws Exception {
        // initialize logging with the default configuration
        Logging.configure(new LoggingConfig(), new ConsoleLogger());

        // initialize the runtime
        RuntimeConfig runtimeConfig = new RuntimeConfig();
        runtimeConfig.numCoreThreads = ushort(4);
        Runtime runtime = new Runtime(runtimeConfig);

        // create the device map
        // ANCHOR: device_map_init
        DeviceMap map = new DeviceMap();
        map.addEndpoint(ubyte(1), new ExampleWriteHandler(), db -> {
            for(int i = 0; i < 10; i++) {
                db.addCoil(ushort(i), false);
                db.addDiscreteInput(ushort(i), false);
                db.addHoldingRegister(ushort(i), ushort(0));
                db.addInputRegister(ushort(i), ushort(0));
            }
        });
        // ANCHOR_END: device_map_init

<<<<<<< HEAD
        // ANCHOR: tcp_server_create
        DecodeLevel decodeLevel = new DecodeLevel();
        Server server = Server.createTcp(runtime, "127.0.0.1:502", ushort(10), map, decodeLevel);
        // ANCHOR_END: tcp_server_create
=======
        if (args.length != 1)
        {
            System.out.println("you must specify a transport type");
            System.out.println("usage: server_example <channel> (tcp, rtu, tls-ca, tls-self-signed)");
            System.exit(-1);
        }

        // initialize a Modbus client channel
        Server server = createServer(args[0], runtime, map);
>>>>>>> ffbf6de9

        try {
            run(server);
        } finally {
            runtime.shutdown();
        }
    }

    private static Server createServer(String type, Runtime runtime, DeviceMap map) {
        switch (type)
        {
            case "tcp": return createTcpServer(runtime, map);
            case "rtu": return createRtuServer(runtime, map);
            case "tls-ca": return createTlsServer(runtime, map, getCaTlsConfig());
            case "tls-self-signed": return createTlsServer(runtime, map, getSelfSignedTlsConfig());
            default:
                System.out.println("unknown server type: " + type);
                System.exit(-1);
                return null;
        }
    }

    private static Server createTcpServer(Runtime runtime, DeviceMap map) {
        // ANCHOR: tcp_server_create
        DecodeLevel decodeLevel = new DecodeLevel();
        Server server = Server.createTcpServer(runtime, "127.0.0.1:502", ushort(100), map, decodeLevel);
        // ANCHOR_END: tcp_server_create

        return server;
    }

    private static Server createRtuServer(Runtime runtime, DeviceMap map) {
        // ANCHOR: rtu_server_create
        DecodeLevel decodeLevel = new DecodeLevel();
        Server server = Server.createRtuServer(runtime, "/dev/ttySIM1", new SerialPortSettings(), map, decodeLevel);
        // ANCHOR_END: rtu_server_create

        return server;
    }

    private static Server createTlsServer(Runtime runtime, DeviceMap map, TlsServerConfig tlsConfig) {
        // ANCHOR: tls_server_create
        DecodeLevel decodeLevel = new DecodeLevel();
        Server server = Server.createTlsServer(runtime, "127.0.0.1:802", ushort(10), map, tlsConfig, new TestAuthorizationHandler(), decodeLevel);
        // ANCHOR_END: tls_server_create

        return server;
    }

    private static TlsServerConfig getCaTlsConfig() {
        // ANCHOR: tls_ca_chain_config
        TlsServerConfig tlsConfig = new TlsServerConfig(
                "./certs/ca_chain/ca_cert.pem",
                "./certs/ca_chain/entity2_cert.pem",
                "./certs/ca_chain/entity2_key.pem",
                "" // no password
        );
        // ANCHOR_END: tls_ca_chain_config

        return tlsConfig;
    }

    private static TlsServerConfig getSelfSignedTlsConfig() {
        // ANCHOR: tls_self_signed_config
        TlsServerConfig tlsConfig = new TlsServerConfig(
                "./certs/self_signed/entity1_cert.pem",
                "./certs/self_signed/entity2_cert.pem",
                "./certs/self_signed/entity2_key.pem",
                "" // no password
        );
        tlsConfig.certificateMode = CertificateMode.SELF_SIGNED;
        // ANCHOR_END: tls_self_signed_config

        return tlsConfig;
    }

    public static void run(Server server) throws Exception {
        boolean coilValue = false;
        boolean discreteInputValue = false;
        int holdingRegisterValue = 0;
        int inputRegisterValue = 0;

        // Handle user input
        final BufferedReader reader = new BufferedReader(new InputStreamReader(System.in));
        while (true) {
            final String line = reader.readLine();
            switch (line) {
                case "x":
                    return;
                case "uc":
                {
                    // ANCHOR: update_coil
                    coilValue = !coilValue;
                    final boolean pointValue = coilValue;
                    server.updateDatabase(ubyte(1), db -> {
                        for(int i = 0; i < 10; i++) {
                            db.updateCoil(ushort(i), pointValue);
                        }
                    });
                    // ANCHOR_END: update_coil
                    break;
                }
                case "udi":
                {
                    discreteInputValue = !discreteInputValue;
                    final boolean pointValue = discreteInputValue;
                    server.updateDatabase(ubyte(1), db -> {
                        for(int i = 0; i < 10; i++) {
                            db.updateDiscreteInput(ushort(i), pointValue);
                        }
                    });
                    break;
                }
                case "uhr":
                {
                    holdingRegisterValue += 1;
                    final UShort pointValue = ushort(holdingRegisterValue);
                    server.updateDatabase(ubyte(1), db -> {
                        for(int i = 0; i < 10; i++) {
                            db.updateHoldingRegister(ushort(i), pointValue);
                        }
                    });
                    break;
                }
                case "uir":
                {
                    inputRegisterValue += 1;
                    final UShort pointValue = ushort(inputRegisterValue);
                    server.updateDatabase(ubyte(1), db -> {
                        for(int i = 0; i < 10; i++) {
                            db.updateInputRegister(ushort(i), pointValue);
                        }
                    });
                    break;
                }
                default:
                    System.out.println("Unknown command");
                    break;
            }
        }
    }
}<|MERGE_RESOLUTION|>--- conflicted
+++ resolved
@@ -129,12 +129,6 @@
         });
         // ANCHOR_END: device_map_init
 
-<<<<<<< HEAD
-        // ANCHOR: tcp_server_create
-        DecodeLevel decodeLevel = new DecodeLevel();
-        Server server = Server.createTcp(runtime, "127.0.0.1:502", ushort(10), map, decodeLevel);
-        // ANCHOR_END: tcp_server_create
-=======
         if (args.length != 1)
         {
             System.out.println("you must specify a transport type");
@@ -144,7 +138,6 @@
 
         // initialize a Modbus client channel
         Server server = createServer(args[0], runtime, map);
->>>>>>> ffbf6de9
 
         try {
             run(server);
@@ -170,7 +163,7 @@
     private static Server createTcpServer(Runtime runtime, DeviceMap map) {
         // ANCHOR: tcp_server_create
         DecodeLevel decodeLevel = new DecodeLevel();
-        Server server = Server.createTcpServer(runtime, "127.0.0.1:502", ushort(100), map, decodeLevel);
+        Server server = Server.createTcp(runtime, "127.0.0.1:502", ushort(100), map, decodeLevel);
         // ANCHOR_END: tcp_server_create
 
         return server;
@@ -179,7 +172,7 @@
     private static Server createRtuServer(Runtime runtime, DeviceMap map) {
         // ANCHOR: rtu_server_create
         DecodeLevel decodeLevel = new DecodeLevel();
-        Server server = Server.createRtuServer(runtime, "/dev/ttySIM1", new SerialPortSettings(), map, decodeLevel);
+        Server server = Server.createRtu(runtime, "/dev/ttySIM1", new SerialPortSettings(), map, decodeLevel);
         // ANCHOR_END: rtu_server_create
 
         return server;
@@ -188,7 +181,7 @@
     private static Server createTlsServer(Runtime runtime, DeviceMap map, TlsServerConfig tlsConfig) {
         // ANCHOR: tls_server_create
         DecodeLevel decodeLevel = new DecodeLevel();
-        Server server = Server.createTlsServer(runtime, "127.0.0.1:802", ushort(10), map, tlsConfig, new TestAuthorizationHandler(), decodeLevel);
+        Server server = Server.createTls(runtime, "127.0.0.1:802", ushort(10), map, tlsConfig, new TestAuthorizationHandler(), decodeLevel);
         // ANCHOR_END: tls_server_create
 
         return server;
